﻿#if !SUPPORTS_NET35
using System;
using System.Collections.Concurrent;
using System.Globalization;
using System.Linq.Expressions;
using System.Xml;

using JetBrains.Annotations;

namespace CodeJam.Mapping
{
	using Expressions;

	/// <summary>
	/// Provides data convertion functionality.
	/// </summary>
	[PublicAPI]
	public static class Converter
	{
		private static readonly ConcurrentDictionary<object, LambdaExpression> _expressions =
			new ConcurrentDictionary<object, LambdaExpression>();

		static Converter()
		{
			SetConverter<string, char>(v => v.Length == 0 ? '\0' : v[0]);
			//			SetConverter<string,         Binary>     (v => new Binary(Convert.FromBase64String(v)));
			//			SetConverter<Binary,         string>     (v => Convert.ToBase64String(v.ToArray()));
			//			SetConverter<Binary,         byte[]>     (v => v.ToArray());
			SetConverter<bool, decimal>(v => v ? 1m : 0m);
			SetConverter<DateTimeOffset, DateTime>(v => v.LocalDateTime);
			SetConverter<string, XmlDocument>(v => CreateXmlDocument(v));
			SetConverter<string, byte[]>(v => Convert.FromBase64String(v));
			SetConverter<byte[], string>(v => Convert.ToBase64String(v));
			SetConverter<TimeSpan, DateTime>(v => DateTime.MinValue + v);
			SetConverter<DateTime, TimeSpan>(v => v - DateTime.MinValue);
			SetConverter<string, DateTime>(v => DateTime.Parse(v, null, DateTimeStyles.NoCurrentDateDefault));
			SetConverter<char, bool>(v => ToBoolean(v));
			SetConverter<string, bool>(v => v.Length == 1 ? ToBoolean(v[0]) : bool.Parse(v));
		}

		private static XmlDocument CreateXmlDocument(string str)
		{
			var xml = new XmlDocument();
			xml.LoadXml(str);
			return xml;
		}

		private static bool ToBoolean(char ch)
		{
			switch (ch)
			{
				case '\x0': // Allow int <=> Char <=> Boolean
				case '0':
				case 'n':
				case 'N':
				case 'f':
				case 'F': return false;

				case '\x1': // Allow int <=> Char <=> Boolean
				case '1':
				case 'y':
				case 'Y':
				case 't':
				case 'T': return true;
			}

			throw new InvalidCastException("Invalid cast from System.String to System.Bool");
		}

		/// <summary>
		/// Adds a custom converter from <i>TFrom</i> to <i>TTo</i> types.
		/// </summary>
		/// <typeparam name="TFrom">Type to convert from.</typeparam>
		/// <typeparam name="TTo">Type to convert to.</typeparam>
		/// <param name="expr">Convert expression.</param>
		public static void SetConverter<TFrom, TTo>(Expression<Func<TFrom, TTo>> expr)
			=> _expressions[new { from = typeof(TFrom), to = typeof(TTo) }] = expr;

		internal static LambdaExpression GetConverter(Type from, Type to)
		{
			_expressions.TryGetValue(new { from, to }, out var l);
			return l;
		}

		private static readonly ConcurrentDictionary<object, Func<object, object>> _converters =
			new ConcurrentDictionary<object, Func<object, object>>();

		/// <summary>
		/// Returns an object of a specified type whose value is equivalent to a specified object.
		/// </summary>
		/// <param name="value">An object to convert.</param>
		/// <param name="conversionType">The type of object to return.</param>
		/// <param name="mappingSchema">A mapping schema that defines custom converters.</param>
		/// <returns>An object whose type is <i>conversionType</i> and whose value is equivalent to <i>value</i>.</returns>
		public static object ChangeType(object value, Type conversionType, MappingSchema mappingSchema = null)
		{
			if (value == null || value is DBNull)
				return mappingSchema == null ?
					DefaultValue.GetValue(conversionType) :
					mappingSchema.GetDefaultValue(conversionType);

			if (value.GetType() == conversionType)
				return value;

			var from = value.GetType();
			var to = conversionType;
			var key = new { from, to };

			var converters = mappingSchema == null ? _converters : mappingSchema.Converters;

<<<<<<< HEAD
			Func<object, object> l;

			if (!converters.TryGetValue(key, out l))
=======
			if (!converters.TryGetValue(key, out var l))
>>>>>>> 0c471481
			{
				var li =
					ConvertInfo.Default.Get(value.GetType(), to) ??
					ConvertInfo.Default.Create(mappingSchema, value.GetType(), to);

				var b = li.CheckNullLambda.Body;
				var ps = li.CheckNullLambda.Parameters;

				var p = Expression.Parameter(typeof(object), "p");
				var ex = Expression.Lambda<Func<object, object>>(
					Expression.Convert(
						b.Transform(e =>
							e == ps[0] ?
								Expression.Convert(p, e.Type) :
							IsDefaultValuePlaceHolder(e) ?
								new DefaultValueExpression(mappingSchema, e.Type) :
								e),
						typeof(object)),
					p);

				l = ex.Compile();

				converters[key] = l;
			}

			return l(value);
		}

		private static class ExprHolder<T>
		{
			public static readonly ConcurrentDictionary<Type, Func<object, T>> Converters =
				new ConcurrentDictionary<Type, Func<object, T>>();
		}

		/// <summary>
		/// Returns an object of a specified type whose value is equivalent to a specified object.
		/// </summary>
		/// <typeparam name="T">The type of object to return.</typeparam>
		/// <param name="value">An object to convert.</param>
		/// <param name="mappingSchema">A mapping schema that defines custom converters.</param>
		/// <returns>An object whose type is <i>conversionType</i> and whose value is equivalent to <i>value</i>.</returns>
		public static T ChangeTypeTo<T>(object value, MappingSchema mappingSchema = null)
		{
			if (value == null || value is DBNull)
				return mappingSchema == null ?
					DefaultValue<T>.Value :
					(T)mappingSchema.GetDefaultValue(typeof(T));

			if (value.GetType() == typeof(T))
				return (T)value;

			var from = value.GetType();
			var to = typeof(T);

<<<<<<< HEAD
			Func<object, T> l;

			if (!ExprHolder<T>.Converters.TryGetValue(from, out l))
=======
			if (!ExprHolder<T>.Converters.TryGetValue(from, out var l))
>>>>>>> 0c471481
			{
				var li = ConvertInfo.Default.Get(from, to) ?? ConvertInfo.Default.Create(mappingSchema, from, to);
				var b = li.CheckNullLambda.Body;
				var ps = li.CheckNullLambda.Parameters;

				var p = Expression.Parameter(typeof(object), "p");
				var ex = Expression.Lambda<Func<object, T>>(
					b.Transform(e =>
						e == ps[0] ?
							Expression.Convert(p, e.Type) :
							IsDefaultValuePlaceHolder(e) ?
								new DefaultValueExpression(mappingSchema, e.Type) :
								e),
					p);

				l = ex.Compile();

				ExprHolder<T>.Converters[from] = l;
			}

			return l(value);
		}

		internal static bool IsDefaultValuePlaceHolder(Expression expr)
		{
			var me = expr as MemberExpression;

			if (me != null)
			{
				if (me.Member.Name == "Value" && me.Member.DeclaringType?.IsGenericType == true)
					return me.Member.DeclaringType.GetGenericTypeDefinition() == typeof(DefaultValue<>);
			}

			return expr is DefaultValueExpression;
		}

		//		public static Type GetDefaultMappingFromEnumType(MappingSchema mappingSchema, Type enumType)
		//			=> ConvertBuilder.GetDefaultMappingFromEnumType(mappingSchema, enumType);
	}
}
#endif<|MERGE_RESOLUTION|>--- conflicted
+++ resolved
@@ -108,13 +108,7 @@
 
 			var converters = mappingSchema == null ? _converters : mappingSchema.Converters;
 
-<<<<<<< HEAD
-			Func<object, object> l;
-
-			if (!converters.TryGetValue(key, out l))
-=======
 			if (!converters.TryGetValue(key, out var l))
->>>>>>> 0c471481
 			{
 				var li =
 					ConvertInfo.Default.Get(value.GetType(), to) ??
@@ -169,13 +163,7 @@
 			var from = value.GetType();
 			var to = typeof(T);
 
-<<<<<<< HEAD
-			Func<object, T> l;
-
-			if (!ExprHolder<T>.Converters.TryGetValue(from, out l))
-=======
 			if (!ExprHolder<T>.Converters.TryGetValue(from, out var l))
->>>>>>> 0c471481
 			{
 				var li = ConvertInfo.Default.Get(from, to) ?? ConvertInfo.Default.Create(mappingSchema, from, to);
 				var b = li.CheckNullLambda.Body;
