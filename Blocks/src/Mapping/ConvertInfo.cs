--- conflicted
+++ resolved
@@ -41,30 +41,14 @@
 			Type to,
 			LambdaInfo expr)
 		{
-<<<<<<< HEAD
-			ConcurrentDictionary<Type, LambdaInfo> dic;
-
-			if (!expressions.TryGetValue(from, out dic))
-=======
 			if (!expressions.TryGetValue(from, out var dic))
->>>>>>> 0c471481
 				expressions[from] = dic = new ConcurrentDictionary<Type, LambdaInfo>();
 
 			dic[to] = expr;
 		}
 
-<<<<<<< HEAD
-		public LambdaInfo Get(Type from, Type to)
-		{
-			ConcurrentDictionary<Type, LambdaInfo> dic;
-			LambdaInfo li;
-
-			return _expressions.TryGetValue(from, out dic) && dic.TryGetValue(to, out li) ? li : null;
-		}
-=======
 		public LambdaInfo Get(Type from, Type to) =>
 			_expressions.TryGetValue(from, out var dic) && dic.TryGetValue(to, out var li) ? li : null;
->>>>>>> 0c471481
 
 		public LambdaInfo Create(MappingSchema mappingSchema, Type from, Type to)
 		{
