--- conflicted
+++ resolved
@@ -138,15 +138,9 @@
 	[UsedImplicitly(ImplicitUseTargetFlags.WithMembers)]
 	public class TempData : IDisposable
 	{
-<<<<<<< HEAD
-		[JetBrains.Annotations.NotNull] public static TempData CreateFile() => new TempData();
-		[JetBrains.Annotations.NotNull] public static TempData CreateFile(bool throwOnDisposeFailure) => new TempData();
-		[JetBrains.Annotations.NotNull] public static TempData CreateFile([JetBrains.Annotations.NotNull] Action<TempData, Exception> deleteFallback) => new TempData();
-=======
 		[JBNotNull] public static TempData CreateFile() => new TempData();
 		[JBNotNull] public static TempData CreateFile(bool throwOnDisposeFailure) => new TempData();
 		[JBNotNull] public static TempData CreateFile([JBNotNull] Action<TempData, Exception> deleteFallback) => new TempData();
->>>>>>> 5c65cb0b
 
 		public string FileName => null;
 
