﻿<?xml version="1.0" encoding="utf-8"?>
<Project ToolsVersion="14.0" DefaultTargets="Build" xmlns="http://schemas.microsoft.com/developer/msbuild/2003">
  <Import Project="$(MSBuildExtensionsPath)\$(MSBuildToolsVersion)\Microsoft.Common.props" Condition="Exists('$(MSBuildExtensionsPath)\$(MSBuildToolsVersion)\Microsoft.Common.props')" />
  <PropertyGroup>
    <Configuration Condition=" '$(Configuration)' == '' ">Debug</Configuration>
    <Platform Condition=" '$(Platform)' == '' ">AnyCPU</Platform>
    <ProjectGuid>{2F2046CC-FB47-4318-B335-5A82B04B6C40}</ProjectGuid>
    <OutputType>Library</OutputType>
    <AppDesignerFolder>Properties</AppDesignerFolder>
    <RootNamespace>CodeJam</RootNamespace>
    <AssemblyName>CodeJam</AssemblyName>
    <TargetFrameworkVersion>v4.5.2</TargetFrameworkVersion>
    <FileAlignment>512</FileAlignment>
    <TargetFrameworkProfile />
    <DocumentationFile>bin\Debug\CodeJam.XML</DocumentationFile>
  </PropertyGroup>
  <PropertyGroup Condition=" '$(Configuration)|$(Platform)' == 'Debug|AnyCPU' ">
    <DebugSymbols>true</DebugSymbols>
    <DebugType>full</DebugType>
    <Optimize>false</Optimize>
    <OutputPath>bin\Debug\</OutputPath>
    <DefineConstants>TRACE;DEBUG;FW461;FW46;FW452</DefineConstants>
    <ErrorReport>prompt</ErrorReport>
    <WarningLevel>4</WarningLevel>
    <AllowUnsafeBlocks>true</AllowUnsafeBlocks>
  </PropertyGroup>
  <PropertyGroup Condition=" '$(Configuration)|$(Platform)' == 'Release|AnyCPU' ">
    <DebugType>pdbonly</DebugType>
    <Optimize>true</Optimize>
    <OutputPath>bin\Release\</OutputPath>
    <DefineConstants>TRACE;FW461;FW46;FW452</DefineConstants>
    <ErrorReport>prompt</ErrorReport>
    <WarningLevel>4</WarningLevel>
    <AllowUnsafeBlocks>true</AllowUnsafeBlocks>
    <DocumentationFile>bin\Release\CodeJam.XML</DocumentationFile>
  </PropertyGroup>
  <PropertyGroup>
    <SignAssembly>true</SignAssembly>
  </PropertyGroup>
  <PropertyGroup>
    <AssemblyOriginatorKeyFile>..\..\CodeJam.snk</AssemblyOriginatorKeyFile>
  </PropertyGroup>
  <ItemGroup>
    <Reference Include="System" />
    <Reference Include="System.Core" />
    <Reference Include="System.Xml" />
    <Reference Include="System.Xml.Linq" />
  </ItemGroup>
  <ItemGroup>
    <Compile Include="..\..\Jetbrains.Annotations.cs">
      <Link>Jetbrains.Annotations.cs</Link>
    </Compile>
    <Compile Include="Algorithms\EqualRange.IComparable.cs" />
    <Compile Include="Algorithms\EqualRange.Comparer.cs" />
    <Compile Include="Algorithms\HashCode.cs" />
    <Compile Include="Algorithms\EqualRange.generated.cs">
      <DependentUpon>EqualRange.tt</DependentUpon>
      <AutoGen>True</AutoGen>
      <DesignTime>True</DesignTime>
    </Compile>
    <Compile Include="Algorithms\Memoize.cs" />
    <Compile Include="Algorithms\Memoize.generated.cs">
      <AutoGen>True</AutoGen>
      <DesignTime>True</DesignTime>
      <DependentUpon>Memoize.tt</DependentUpon>
    </Compile>
    <Compile Include="Algorithms\UpperBound.generated.cs">
      <DependentUpon>UpperBound.tt</DependentUpon>
      <AutoGen>True</AutoGen>
      <DesignTime>True</DesignTime>
    </Compile>
    <Compile Include="Algorithms\LowerBound.generated.cs">
      <AutoGen>True</AutoGen>
      <DesignTime>True</DesignTime>
      <DependentUpon>LowerBound.tt</DependentUpon>
    </Compile>
    <Compile Include="Algorithms\LowerBound.IComparable.cs" />
    <Compile Include="Algorithms\PartitionPoint.cs" />
    <Compile Include="Algorithms\LowerBound.Comparer.cs" />
    <Compile Include="Algorithms\Swap.cs" />
    <Compile Include="Algorithms\UpperBound.IComparable.cs" />
    <Compile Include="Algorithms\UpperBound.Comparer.cs" />
    <Compile Include="Arithmetic\NamespaceDoc.cs" />
    <Compile Include="Arithmetic\Operators.generated.cs">
      <AutoGen>True</AutoGen>
      <DesignTime>True</DesignTime>
      <DependentUpon>Operators.tt</DependentUpon>
    </Compile>
    <Compile Include="Arithmetic\OperatorsFactory.cs" />
    <Compile Include="Arithmetic\Operators.cs" />
    <Compile Include="Assertions\Code.NonDebug.cs" />
    <Compile Include="Assertions\Code.cs" />
    <Compile Include="Assertions\CodeExceptions.cs" />
    <Compile Include="Assertions\DebugCode.cs" />
    <Compile Include="Assertions\DebugCode.generated.cs">
      <AutoGen>True</AutoGen>
      <DesignTime>True</DesignTime>
      <DependentUpon>DebugCode.tt</DependentUpon>
    </Compile>
    <Compile Include="Collections\ComparerBuilder.cs" />
    <Compile Include="Collections\DictionaryExtensions.GetValueOrDefault.generated.cs">
      <AutoGen>True</AutoGen>
      <DesignTime>True</DesignTime>
      <DependentUpon>DictionaryExtensions.GetValueOrDefault.tt</DependentUpon>
    </Compile>
    <Compile Include="Collections\EnumerableExtensions.AggregateOrDefault.cs" />
    <Compile Include="Collections\EnumerableExtensions.Index.cs" />
    <Compile Include="Collections\IndexedItem.cs" />
    <Compile Include="Collections\EnumerableExtensions.Page.cs" />
    <Compile Include="Collections\EnumerableExtensions.Slice.cs" />
    <Compile Include="Collections\NamespaceDoc.cs" />
    <Compile Include="Collections\QueryableExtensions.ApplyOrder.cs" />
    <Compile Include="Collections\QueryableExtensions.cs" />
    <Compile Include="EnumHelper.cs" />
    <Compile Include="ExceptionExtensions.cs" />
    <Compile Include="Fn.generated.cs">
      <DependentUpon>Fn.tt</DependentUpon>
      <AutoGen>True</AutoGen>
      <DesignTime>True</DesignTime>
    </Compile>
    <Compile Include="Expressions\ExpressionExtensions.cs" />
    <Compile Include="Expressions\Expr.generated.cs">
      <DependentUpon>ExpressionHelper.Func.tt</DependentUpon>
      <AutoGen>True</AutoGen>
      <DesignTime>True</DesignTime>
      <DependentUpon>Expr.tt</DependentUpon>
    </Compile>
<<<<<<< HEAD
    <Compile Include="Mapping\CodeJamConvertException.cs" />
    <Compile Include="Mapping\CodeJamMappingException.cs" />
    <Compile Include="Mapping\ConvertBuilder.cs" />
    <Compile Include="Mapping\Converter.cs" />
    <Compile Include="Mapping\ConvertInfo.cs" />
    <Compile Include="Mapping\ConvertT.cs" />
    <Compile Include="Mapping\ConvertTo.cs" />
    <Compile Include="Mapping\DefaultValue.cs" />
    <Compile Include="Mapping\DefaultValueExpression.cs" />
    <Compile Include="Mapping\DefaultValueT.cs" />
    <Compile Include="Mapping\IGenericInfoProvider.cs" />
    <Compile Include="Mapping\MappingSchema.cs" />
    <Compile Include="Mapping\MappingSchemaInfo.cs" />
    <Compile Include="Mapping\MapValue.cs" />
    <Compile Include="Mapping\MapValueAttribute.cs" />
    <Compile Include="Mapping\ScalarTypeAttribute.cs" />
    <Compile Include="Metadata\AttributeInfo.cs" />
    <Compile Include="Metadata\AttributeReader.cs" />
    <Compile Include="Metadata\IMetadataReader.cs" />
    <Compile Include="Metadata\MetadataException.cs" />
    <Compile Include="Metadata\MetadataReader.cs" />
    <Compile Include="Metadata\MetaMemberInfo.cs" />
    <Compile Include="Metadata\MetaTypeInfo.cs" />
    <Compile Include="Metadata\XmlAttributeReader.cs" />
=======
    <Compile Include="Lazy.cs" />
    <Compile Include="NullableHelper.cs" />
>>>>>>> 19a29751
    <Compile Include="Objects.cs" />
    <Compile Include="Reflection\MemberAccessor.cs" />
    <Compile Include="Reflection\NamespaceDoc.cs" />
    <Compile Include="Reflection\TypeAccessor.cs" />
    <Compile Include="Reflection\TypeAccessorT.cs" />
    <Compile Include="Services\NamespaceDoc.cs" />
    <Compile Include="Strings\NamespaceDoc.cs" />
    <Compile Include="Strings\CharExtensions.Infix.generated.cs">
      <DependentUpon>CharExtensions.Infix.tt</DependentUpon>
      <AutoGen>True</AutoGen>
      <DesignTime>True</DesignTime>
    </Compile>
    <Compile Include="Strings\StringExtensions.CharInfix.generated.cs">
      <AutoGen>True</AutoGen>
      <DesignTime>True</DesignTime>
      <DependentUpon>StringExtensions.CharInfix.tt</DependentUpon>
    </Compile>
    <Compile Include="Structures\Option.cs" />
    <Compile Include="Reflection\InfoOf`1.cs" />
    <Compile Include="Reflection\ParamInfo.cs" />
    <Compile Include="Services\IServicePublisher.cs" />
    <Compile Include="Services\ServiceContainer.cs" />
    <Compile Include="Services\ServiceProviderHelper.cs" />
    <Compile Include="Structures\IValueTuple.cs" />
    <Compile Include="TableData\CsvFormat.cs" />
    <Compile Include="TableData\DataLine.cs" />
    <Compile Include="TableData\FixedWidthFormat.cs" />
    <Compile Include="TableData\ITableDataFormatter.cs" />
    <Compile Include="TableData\NamespaceDoc.cs" />
    <Compile Include="TableData\TableDataParser.cs" />
    <Compile Include="TableData\TableDataPrinter.cs" />
    <Compile Include="Targeting\CustomAttributeExtensions.cs" />
    <Compile Include="Targeting\DictionaryWithReadOnly.cs" />
    <Compile Include="Targeting\PlatformDependent.cs" />
    <Compile Include="Collections\ArrayExtensions.cs" />
    <Compile Include="Collections\ArrayExtensions.generated.cs">
      <DependentUpon>ArrayExtensions.tt</DependentUpon>
      <AutoGen>True</AutoGen>
      <DesignTime>True</DesignTime>
    </Compile>
    <Compile Include="Collections\EnumerableExtensions.Flatten.cs" />
    <Compile Include="Collections\EnumerableExtensions.TakeLast.cs" />
    <Compile Include="Collections\LazyDictionary.cs" />
    <Compile Include="Collections\LazyDictionary`2.cs" />
    <Compile Include="Collections\EnumerableExtensions.Split.cs" />
    <Compile Include="Collections\KeyEqualityComparer.cs" />
    <Compile Include="Collections\EnumerableExtensions.MinMaxBy.generated.cs">
      <AutoGen>True</AutoGen>
      <DesignTime>True</DesignTime>
      <DependentUpon>EnumerableExtensions.MinMaxBy.tt</DependentUpon>
    </Compile>
    <Compile Include="Collections\ILazyDictionary.cs" />
    <Compile Include="Targeting\IReadOnlyCollection.cs" />
    <Compile Include="Targeting\IReadOnlyDictionary.cs" />
    <Compile Include="IO\TempData.cs" />
    <Compile Include="Reflection\AssemblyExtensions.cs" />
    <Compile Include="Structures\ValueTuple.generated.cs">
      <AutoGen>True</AutoGen>
      <DesignTime>True</DesignTime>
      <DependentUpon>ValueTuple.tt</DependentUpon>
    </Compile>
    <Compile Include="Threading\AsyncOperationHelper.cs" />
    <Compile Include="Threading\ConcurrentLazyDictionary.cs" />
    <Compile Include="DisposableExtensions.cs" />
    <Compile Include="Collections\EnumerableExtensions.TopoSort.cs" />
    <Compile Include="Disposable.cs" />
    <Compile Include="Fn.cs" />
    <Compile Include="Collections\Array.cs" />
    <Compile Include="Collections\ArrayExtensions.Infix.cs" />
    <Compile Include="Collections\KeyEqualityComparer`1.cs" />
    <Compile Include="Collections\CollectionExtensions.cs" />
    <Compile Include="Collections\DictionaryExtensions.cs" />
    <Compile Include="Collections\EnumerableExtensions.cs" />
    <Compile Include="Fn`1.cs" />
    <Compile Include="Structures\ObjectPools\SharedPools.cs" />
    <Compile Include="Structures\ObjectPools\SharedPoolExtensions.cs" />
    <Compile Include="Structures\ObjectPools\PooledObject.cs" />
    <Compile Include="Structures\ObjectPools\ObjectPool.cs" />
    <Compile Include="Structures\Option`1.cs" />
    <Compile Include="Properties\AssemblyInfo.cs" />
    <Compile Include="Reflection\ReflectionEnumHelper.cs" />
    <Compile Include="Expressions\ExpressionExtensions.GetMembers.cs" />
    <Compile Include="Reflection\InfoOf.cs" />
    <Compile Include="Reflection\ReflectionExtensions.cs" />
    <Compile Include="Strings\CharExtensions.cs" />
    <Compile Include="Strings\NaturalOrderStringComparer.cs" />
    <Compile Include="Strings\StringExtensions.cs" />
    <Compile Include="Strings\StringExtensions.Infix.cs" />
    <Compile Include="Strings\StringOrigin.cs" />
    <Compile Include="Threading\InterlockedOperations.generated.cs">
      <AutoGen>True</AutoGen>
      <DesignTime>True</DesignTime>
      <DependentUpon>InterlockedOperations.tt</DependentUpon>
    </Compile>
    <Compile Include="Threading\NamespaceDoc.cs" />
    <Compile Include="Threading\ParallelExtensions.cs" />
    <Compile Include="Threading\ParallelQueue.cs" />
    <Compile Include="Threading\ReaderWriterLockSlimExtensions.cs" />
    <Compile Include="Utilities\Memory.cs" />
    <Compile Include="Xml\NamespaceDoc.cs" />
    <Compile Include="Xml\XNodeExtensions.cs" />
  </ItemGroup>
  <ItemGroup>
    <Compile Include="Collections\EnumerableExtensions.MinMaxBy.cs" />
    <None Include="Compile.cmd">
      <AutoGen>True</AutoGen>
      <DesignTime>True</DesignTime>
      <DependentUpon>Compile.tt</DependentUpon>
    </None>
    <Compile Include="Reflection\ReflectionExtensions.CreateInstance.cs" />
    <None Include="Strings\CharMethods.ttinclude" />
  </ItemGroup>
  <ItemGroup>
    <Content Include="Algorithms\EqualRange.tt">
      <Generator>TextTemplatingFileGenerator</Generator>
      <LastGenOutput>EqualRange.generated.cs</LastGenOutput>
    </Content>
    <Content Include="Algorithms\Memoize.tt">
      <Generator>TextTemplatingFileGenerator</Generator>
      <LastGenOutput>Memoize.generated.cs</LastGenOutput>
    </Content>
    <Content Include="Algorithms\UpperBound.tt">
      <Generator>TextTemplatingFileGenerator</Generator>
      <LastGenOutput>UpperBound.generated.cs</LastGenOutput>
    </Content>
    <Content Include="Algorithms\LowerBound.tt">
      <Generator>TextTemplatingFileGenerator</Generator>
      <LastGenOutput>LowerBound.generated.cs</LastGenOutput>
    </Content>
    <Content Include="Arithmetic\Operators.tt">
      <Generator>TextTemplatingFileGenerator</Generator>
      <LastGenOutput>Operators.generated.cs</LastGenOutput>
    </Content>
    <Content Include="Collections\DictionaryExtensions.GetValueOrDefault.tt">
      <Generator>TextTemplatingFileGenerator</Generator>
      <LastGenOutput>DictionaryExtensions.GetValueOrDefault.generated.cs</LastGenOutput>
    </Content>
    <Content Include="Fn.tt">
      <Generator>TextTemplatingFileGenerator</Generator>
      <LastGenOutput>Fn.generated.cs</LastGenOutput>
    </Content>
    <Content Include="Expressions\Expr.tt">
      <Generator>TextTemplatingFileGenerator</Generator>
      <LastGenOutput>Expr.generated.cs</LastGenOutput>
    </Content>
    <Content Include="Strings\CharExtensions.Infix.tt">
      <Generator>TextTemplatingFileGenerator</Generator>
      <LastGenOutput>CharExtensions.Infix.generated.cs</LastGenOutput>
    </Content>
    <Content Include="Strings\StringExtensions.CharInfix.tt">
      <Generator>TextTemplatingFileGenerator</Generator>
      <LastGenOutput>StringExtensions.CharInfix.generated.cs</LastGenOutput>
    </Content>
    <Content Include="Threading\InterlockedOperations.tt">
      <Generator>TextTemplatingFileGenerator</Generator>
      <LastGenOutput>InterlockedOperations.generated.cs</LastGenOutput>
    </Content>
    <None Include="Arithmetic\Operators.ttinclude" />
    <Content Include="Assertions\DebugCode.tt">
      <Generator>TextTemplatingFileGenerator</Generator>
      <LastGenOutput>DebugCode.generated.cs</LastGenOutput>
    </Content>
    <Content Include="Collections\ArrayExtensions.tt">
      <Generator>TextTemplatingFileGenerator</Generator>
      <LastGenOutput>ArrayExtensions.generated.cs</LastGenOutput>
    </Content>
    <Content Include="Collections\EnumerableExtensions.MinMaxBy.tt">
      <Generator>TextTemplatingFileGenerator</Generator>
      <LastGenOutput>EnumerableExtensions.MinMaxBy.generated.cs</LastGenOutput>
    </Content>
    <Content Include="Compile.tt">
      <Generator>TextTemplatingFileGenerator</Generator>
      <LastGenOutput>Compile.cmd</LastGenOutput>
    </Content>
    <Content Include="Structures\ValueTuple.tt">
      <Generator>TextTemplatingFileGenerator</Generator>
      <LastGenOutput>ValueTuple.generated.cs</LastGenOutput>
    </Content>
  </ItemGroup>
  <ItemGroup>
    <Service Include="{508349B6-6B84-4DF5-91F0-309BEEBAD82D}" />
  </ItemGroup>
  <Import Project="$(MSBuildToolsPath)\Microsoft.CSharp.targets" />
  <!-- To modify your build process, add your task inside one of the targets below and uncomment it. 
       Other similar extension points exist, see Microsoft.Common.targets.
  <Target Name="BeforeBuild">
  </Target>
  <Target Name="AfterBuild">
  </Target>
  -->
</Project><|MERGE_RESOLUTION|>--- conflicted
+++ resolved
@@ -125,7 +125,6 @@
       <DesignTime>True</DesignTime>
       <DependentUpon>Expr.tt</DependentUpon>
     </Compile>
-<<<<<<< HEAD
     <Compile Include="Mapping\CodeJamConvertException.cs" />
     <Compile Include="Mapping\CodeJamMappingException.cs" />
     <Compile Include="Mapping\ConvertBuilder.cs" />
@@ -150,10 +149,8 @@
     <Compile Include="Metadata\MetaMemberInfo.cs" />
     <Compile Include="Metadata\MetaTypeInfo.cs" />
     <Compile Include="Metadata\XmlAttributeReader.cs" />
-=======
     <Compile Include="Lazy.cs" />
     <Compile Include="NullableHelper.cs" />
->>>>>>> 19a29751
     <Compile Include="Objects.cs" />
     <Compile Include="Reflection\MemberAccessor.cs" />
     <Compile Include="Reflection\NamespaceDoc.cs" />
