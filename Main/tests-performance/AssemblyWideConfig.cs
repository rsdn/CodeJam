﻿using System;
using System.Configuration;
using System.Diagnostics;
using System.Reflection;

using BenchmarkDotNet.Configs;
using BenchmarkDotNet.NUnit;

// ReSharper disable CheckNamespace

namespace CodeJam
{
	/// <summary>
	/// Use this to run fast but inaccurate measures
	/// OPTIONAL: Updates source files with actual min..max ratio for [CompetitionBenchmark]
	/// </summary>
	internal class AssemblyWideConfig : ManualConfig
	{
		/// <summary>
		/// OPTIONAL: Set AssemblyWideConfig.AnnotateOnRun=true in appconfig Set this to true
		/// to enable auto-annotation of benchmark methods
		/// </summary>
<<<<<<< HEAD
		public static readonly bool AnnotateOnRun = true; // = true;
=======
		public static readonly bool AnnotateOnRun = TryGetSwitch(
			nameof(AssemblyWideConfig),
			// ReSharper disable once StaticMemberInitializerReferesToMemberBelow
			nameof(AnnotateOnRun));

		private static bool TryGetSwitch(string scope, string switchName)
		{
			var config = ConfigurationManager.OpenExeConfiguration(Assembly.GetExecutingAssembly().Location);

			var name = scope + "." + switchName;
			var value = config.AppSettings.Settings[name]?.Value;
			bool result;
			bool.TryParse(value, out result);
			return result;
		}
>>>>>>> 2d2f01f7

		/// <summary>
		/// Instance of the config
		/// </summary>
		public static IConfig RunConfig => new AssemblyWideConfig(true);

		/// <summary> 
		/// Constructor
		/// </summary>
		public AssemblyWideConfig() : this(false) { }

		/// <summary> 
		/// Constructor
		/// </summary>
		public AssemblyWideConfig(bool asRunConfig)
		{
			if (asRunConfig)
				Add(DefaultConfig.Instance);

			Add(FastRunConfig.Instance);

			if (AnnotateOnRun)
				Add(
					new AnnotateSourceAnalyser
					{
						RerunIfModified = true
					});
		}
	}
}<|MERGE_RESOLUTION|>--- conflicted
+++ resolved
@@ -20,9 +20,6 @@
 		/// OPTIONAL: Set AssemblyWideConfig.AnnotateOnRun=true in appconfig Set this to true
 		/// to enable auto-annotation of benchmark methods
 		/// </summary>
-<<<<<<< HEAD
-		public static readonly bool AnnotateOnRun = true; // = true;
-=======
 		public static readonly bool AnnotateOnRun = TryGetSwitch(
 			nameof(AssemblyWideConfig),
 			// ReSharper disable once StaticMemberInitializerReferesToMemberBelow
@@ -38,7 +35,6 @@
 			bool.TryParse(value, out result);
 			return result;
 		}
->>>>>>> 2d2f01f7
 
 		/// <summary>
 		/// Instance of the config
