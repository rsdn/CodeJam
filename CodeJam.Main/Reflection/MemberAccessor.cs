﻿#if NET40_OR_GREATER || TARGETS_NETSTANDARD || TARGETS_NETCOREAPP // PUBLIC_API_CHANGES. TODO: update after fixes in Theraot.Core
using System;
using System.Collections.Concurrent;
using System.Collections.Generic;
using System.Diagnostics;
using System.Diagnostics.CodeAnalysis;
using System.Linq;
using System.Linq.Expressions;
using System.Reflection;

using CodeJam.Expressions;
using CodeJam.Targeting;

using JetBrains.Annotations;

namespace CodeJam.Reflection
{
	/// <summary>
	/// Provides fast access to a type member.
	/// </summary>
	[DebuggerDisplay("Name = {Name}, Type = {Type}")]
	[PublicAPI]
	public class MemberAccessor
	{
		// ReSharper disable once NotNullMemberIsNotInitialized
		internal MemberAccessor(TypeAccessor typeAccessor, string memberName)
		{
			TypeAccessor = typeAccessor;

			if (memberName.IndexOf('.') < 0)
			{
				SetSimple(Expression.PropertyOrField(Expression.Constant(null, typeAccessor.Type), memberName).Member);
			}
			else
			{
				IsComplex = true;
				HasGetter = true;
				HasSetter = true;

				var members  = memberName.Split('.');
				var objParam = Expression.Parameter(TypeAccessor.Type, "obj");
				var expr     = (Expression)objParam;
				var infos    = members.Select(m =>
				{
					expr = Expression.PropertyOrField(expr, m);
					return new
					{
						member = ((MemberExpression)expr).Member,
						type   = expr.Type
					};
				}).ToArray();

				var lastInfo = infos[infos.Length - 1];

				MemberInfo = lastInfo.member;
				Type       = lastInfo.type;

				var checkNull = infos.Take(infos.Length - 1).Any(info => info.type.GetIsClass() || info.type.IsNullable());

				// Build getter.
				//
				{
					if (checkNull)
					{
						var ret = Expression.Variable(Type, "ret");

						Expression MakeGetter(Expression ex, int i)
						{
							while (true)
							{
								var info = infos[i];
								var next = Expression.MakeMemberAccess(ex, info.member);

								if (i == infos.Length - 1)
									return Expression.Assign(ret, next);

								if (next.Type.GetIsClass() || next.Type.IsNullable())
								{
									var local = Expression.Variable(next.Type);

									return Expression.Block(new[] { local }, Expression.Assign(local, next) as Expression, Expression.IfThen(Expression.NotEqual(local, Expression.Constant(null)), MakeGetter(local, i + 1)));
								}

								ex = next;
								i += 1;
							}
						}

						expr = Expression.Block(
							new[] { ret },
							Expression.Assign(ret, Expression.Constant(GetDefaultValue(Type), Type)),
							MakeGetter(objParam, 0),
							ret);
					}
					else
					{
						expr = objParam;
						foreach (var info in infos)
							expr = Expression.MakeMemberAccess(expr, info.member);
					}

					GetterExpression = Expression.Lambda(expr, objParam);
				}

				// Build setter.
				//
				{
					HasSetter = !infos.Any(info => info.member is PropertyInfo propertyInfo && propertyInfo.GetSetMethod(true) == null);

					var valueParam = Expression.Parameter(Type, "value");

					if (HasSetter)
					{
						if (checkNull)
						{
							var vars  = new List<ParameterExpression>();
							var exprs = new List<Expression>();

							void MakeSetter(Expression ex, int i)
							{
								while (true)
								{
									var info = infos[i];
									var next = Expression.MakeMemberAccess(ex, info.member);

									if (i == infos.Length - 1)
									{
										exprs.Add(Expression.Assign(next, valueParam));
									}
									else
									{
										if (next.Type.GetIsClass() || next.Type.IsNullable())
										{
											var local = Expression.Variable(next.Type);

											vars.Add(local);

											exprs.Add(Expression.Assign(local, next));
											exprs.Add(Expression.IfThen(Expression.Equal(local, Expression.Constant(null)), Expression.Block(Expression.Assign(local, Expression.New(local.Type)), Expression.Assign(next, local))));

											ex = local;
											i += 1;
											continue;
										}
										ex = next;
										i += 1;
										continue;
									}
									break;
								}
							}

							MakeSetter(objParam, 0);

							expr = Expression.Block(vars, exprs);
						}
						else
						{
							expr = objParam;
							foreach (var info in infos)
								expr = Expression.MakeMemberAccess(expr, info.member);
							expr = Expression.Assign(expr, valueParam);
						}

						SetterExpression = Expression.Lambda(expr, objParam, valueParam);
					}
					else
					{
						var fakeParam = Expression.Parameter(typeof(int));

						SetterExpression = Expression.Lambda(
							Expression.Block(
								new[] { fakeParam }, Expression.Assign(fakeParam, Expression.Constant(0))),
							objParam,
							valueParam);
					}
				}
			}

			SetExpressions();
		}

		// ReSharper disable once NotNullMemberIsNotInitialized
		internal MemberAccessor(TypeAccessor typeAccessor, MemberInfo memberInfo)
		{
			TypeAccessor = typeAccessor;

			SetSimple(memberInfo);
			SetExpressions();
		}

		private void SetSimple([JetBrains.Annotations.NotNull] MemberInfo memberInfo)
		{
			MemberInfo = memberInfo;
			var propertyInfo = MemberInfo as PropertyInfo;
			Type = propertyInfo?.PropertyType ?? ((FieldInfo)MemberInfo).FieldType;

			propertyInfo = memberInfo as PropertyInfo;
			if (propertyInfo != null)
			{
				HasGetter = propertyInfo.GetGetMethod(true) != null;
				HasSetter = propertyInfo.GetSetMethod(true) != null;
			}
			else
			{
				HasGetter = true;
				HasSetter = !((FieldInfo)memberInfo).IsInitOnly;
			}

			var objParam   = Expression.Parameter(TypeAccessor.Type, "obj");
			var valueParam = Expression.Parameter(Type, "value");

			GetterExpression =
				HasGetter
					? Expression.Lambda(Expression.MakeMemberAccess(objParam, memberInfo), objParam)
					: Expression.Lambda(Expression.Constant(GetDefaultValue(Type), Type), objParam);

			if (HasSetter)
			{
				SetterExpression = Expression.Lambda(
					Expression.Assign(Expression.MakeMemberAccess(objParam, memberInfo), valueParam),
					objParam,
					valueParam);
			}
			else
			{
				var fakeParam = Expression.Parameter(typeof(int));

				SetterExpression = Expression.Lambda(
					Expression.Block(new[] { fakeParam }, Expression.Assign(fakeParam, Expression.Constant(0))),
					objParam,
					valueParam);
			}
		}

		private void SetExpressions()
		{
			var objParam   = Expression.Parameter(typeof(object), "obj");
			var getterExpr = GetterExpression.ReplaceParameters(Expression.Convert(objParam, TypeAccessor.Type));
			var getter     = Expression.Lambda<Func<object,object>>(Expression.Convert(getterExpr, typeof(object)), objParam);

			Getter = getter.Compile();

			var valueParam = Expression.Parameter(typeof(object), "value");
			var setterExpr = SetterExpression.ReplaceParameters(
				Expression.Convert(objParam,   TypeAccessor.Type),
				Expression.Convert(valueParam, Type));
			var setter = Expression.Lambda<Action<object,object>>(setterExpr, objParam, valueParam);

			Setter = setter.Compile();
		}

		private const FieldAttributes _enumField =
			FieldAttributes.Public | FieldAttributes.Static | FieldAttributes.Literal;

<<<<<<< HEAD
		[JetBrains.Annotations.NotNull]
		private static readonly ConcurrentDictionary<Type, object?> _defaultValues = new ConcurrentDictionary<Type, object?>();
=======
		[NotNull]
		private static readonly ConcurrentDictionary<Type, object> _defaultValues = new();
>>>>>>> 5c65cb0b

		private object? GetDefaultValue([JetBrains.Annotations.NotNull] Type type)
		{
			if (_defaultValues.TryGetValue(type, out var value))
				return value;

			if (!type.GetIsClass() && !type.IsNullable())
			{
				var mi = InfoOf.Method(() => GetDefaultValue<int>());

				value =
					Expression.Lambda<Func<object>>(
						Expression.Convert(
							Expression.Call(mi.GetGenericMethodDefinition().MakeGenericMethod(type)),
							typeof(object)))
						.Compile()();
			}

			_defaultValues[type] = value;

			return value;
		}

		[return:MaybeNull]
		private static T GetDefaultValue<T>()
		{
			if (_defaultValues.TryGetValue(typeof(T), out var value))
				return value == null ? default : (T)value;

			_defaultValues[typeof(T)] = default(T);

			return default;
		}

		#region Public Properties

		/// <summary>
		/// Member <see cref="MemberInfo"/>.
		/// </summary>
		public MemberInfo MemberInfo { get; private set; } = null!;

		/// <summary>
		/// Parent <see cref="TypeAccessor"/>.
		/// </summary>
		public TypeAccessor TypeAccessor { get; private set; }

		/// <summary>
		/// True, if the member has getter.
		/// </summary>
		public bool HasGetter { get; private set; }

		/// <summary>
		/// True, if the member has setter.
		/// </summary>
		public bool HasSetter { get; private set; }

		/// <summary>
		/// Member <see cref="Type"/>.
		/// </summary>
		public Type Type { get; private set; } = null!;

		/// <summary>
		/// True, if the member is complex.
		/// </summary>
		public bool IsComplex { get; private set; }

		/// <summary>
		/// Getter expression of the member.
		/// </summary>
		public LambdaExpression GetterExpression { get; private set; } = null!;

		/// <summary>
		/// Setter expression of the member.
		/// </summary>
		public LambdaExpression SetterExpression { get; private set; } = null!;

		/// <summary>
		/// Member getter function.
		/// </summary>
		public Func<object, object> Getter { get; private set; } = null!;

		/// <summary>
		/// Member setter action.
		/// </summary>
		public Action<object, object> Setter { get; private set; } = null!;

		/// <summary>
		/// Member name.
		/// </summary>
		public string Name => MemberInfo.Name;

		/// <summary>
		/// Gets member value for provided object.
		/// </summary>
		/// <param name="o">Object to access.</param>
		/// <returns>Member value.</returns>
		public object GetValue(object o) => Getter(o);

		/// <summary>
		/// Sets member value for provided object.
		/// </summary>
		/// <param name="o">Object to access.</param>
		/// <param name="value">Value to set.</param>
		public void SetValue(object o, object value) => Setter(o, value);

		#endregion
	}
}
#endif<|MERGE_RESOLUTION|>--- conflicted
+++ resolved
@@ -253,13 +253,8 @@
 		private const FieldAttributes _enumField =
 			FieldAttributes.Public | FieldAttributes.Static | FieldAttributes.Literal;
 
-<<<<<<< HEAD
 		[JetBrains.Annotations.NotNull]
-		private static readonly ConcurrentDictionary<Type, object?> _defaultValues = new ConcurrentDictionary<Type, object?>();
-=======
-		[NotNull]
 		private static readonly ConcurrentDictionary<Type, object> _defaultValues = new();
->>>>>>> 5c65cb0b
 
 		private object? GetDefaultValue([JetBrains.Annotations.NotNull] Type type)
 		{
