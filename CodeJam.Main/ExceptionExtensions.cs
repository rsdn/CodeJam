﻿using System;
using System.IO;
using System.Reflection;
using System.Text;

#if NET45_OR_GREATER || TARGETS_NETSTANDARD || TARGETS_NETCOREAPP
using System.Threading.Tasks;
#endif

using CodeJam.Strings;
using CodeJam.Targeting;

using JetBrains.Annotations;

namespace CodeJam
{
	/// <summary>
	/// The <see cref="Exception"/> class extensions.
	/// </summary>
	[PublicAPI]
	public static class ExceptionExtensions
	{
		/// <summary>
		/// Returns detailed exception text.
		/// </summary>
		/// <param name="exception">Exception to process.</param>
		/// <param name="stringBuilder"><see cref="StringBuilder"/> instance.</param>
		/// <returns>Detailed exception text.</returns>
		public static StringBuilder ToDiagnosticString(this Exception exception, StringBuilder stringBuilder)
		{
			Code.NotNull(exception, nameof(exception));
			Code.NotNull(stringBuilder, nameof(stringBuilder));

			using var writer = new StringWriter(stringBuilder);
			ToDiagnosticString(exception, writer, stringBuilder.Length == 0);
			writer.Flush();
			return stringBuilder;
		}

		/// <summary>
		/// Returns detailed exception text.
		/// </summary>
		/// <param name="exception">Exception to process.</param>
		/// <param name="writer"><see cref="TextWriter"/> instance.</param>
		/// <param name="fromNewLine">If <c>true</c> - do not inject separator line from start.</param>
		/// <returns>Detailed exception text.</returns>
		public static void ToDiagnosticString(
			this Exception? exception,
			TextWriter writer,
			bool fromNewLine = true)
		{
			Code.NotNull(writer, nameof(writer));

			// ReSharper disable once PossibleNullReferenceException
			for (var ex = exception; ex != null; ex = ex?.InnerException)
			{
				var exceptionText = $"Exception: {ex.GetType()}";

				if (!fromNewLine)
				{
					for (var i = 0; i < exceptionText.Length; i++)
						writer.Write('-');
					writer.WriteLine();
				}
				else
					fromNewLine = false;

				writer.WriteLine(exceptionText);

				if (ex.Message.NotNullNorEmpty())
					writer.WriteLine(ex.Message);

				if (ex.StackTrace.NotNullNorEmpty())
					writer.WriteLine(ex.StackTrace);

				switch (ex)
				{
					case FileNotFoundException fex:
<<<<<<< HEAD

=======
>>>>>>> 1c63a5a4
						writer.WriteLine($"File Name: {fex.FileName}");

						if (fex.GetFusionLog().IsNullOrEmpty())
							writer.WriteLine("Fusion log is empty or disabled.");
						else
							writer.Write(fex.GetFusionLog());
						break;

					case AggregateException aex:
						var foundInnerException = false;

						foreach (var e in aex.InnerExceptions)
						{
							foundInnerException = foundInnerException || e != ex.InnerException;
							ToDiagnosticString(e, writer, false);
						}

						if (foundInnerException)
							ex = ex.InnerException;
						break;

					case ReflectionTypeLoadException{LoaderExceptions: { } inners }:
						foreach (var e in inners)
							if (e != null)
								ToDiagnosticString(e, writer, false);
						break;
				}
			}
		}

#if NET45_OR_GREATER || TARGETS_NETSTANDARD || TARGETS_NETCOREAPP // PUBLIC_API_CHANGES. TODO: update after fixes in Theraot.Core
		/// <summary>
		/// Returns detailed exception text.
		/// </summary>
		/// <param name="exception">Exception to process.</param>
		/// <param name="writer"><see cref="TextWriter"/> instance.</param>
		/// <param name="fromNewLine">If <c>true</c> - do not inject separator line from start.</param>
		/// <returns>Detailed exception text.</returns>
		public static Task ToDiagnosticStringAsync(
			this Exception? exception,
			TextWriter writer,
			bool fromNewLine = true)
		{
			Code.NotNull(writer, nameof(writer));

			return ToDiagnosticStringImplAsync(exception, writer, fromNewLine);
		}

		private static async Task ToDiagnosticStringImplAsync(
			this Exception? exception,
			TextWriter writer,
			bool fromNewLine = true)
		{
			// ReSharper disable once PossibleNullReferenceException
			for (var ex = exception; ex != null; ex = ex?.InnerException)
			{
				var exceptionText = $"Exception: {ex.GetType()}";

				if (!fromNewLine)
				{
					for (var i = 0; i < exceptionText.Length; i++)
						await writer.WriteAsync('-').ConfigureAwait(false);
					await writer.WriteLineAsync().ConfigureAwait(false);
				}
				else
					fromNewLine = false;

				await writer.WriteLineAsync(exceptionText).ConfigureAwait(false);

				if (ex.Message.NotNullNorEmpty())
					await writer.WriteLineAsync(ex.Message).ConfigureAwait(false);

				if (ex.StackTrace.NotNullNorEmpty())
					await writer.WriteLineAsync(ex.StackTrace).ConfigureAwait(false);

				switch (ex)
				{
					case FileNotFoundException fex:
<<<<<<< HEAD

=======
>>>>>>> 1c63a5a4
						await writer.WriteLineAsync($"File Name: {fex.FileName}").ConfigureAwait(false);

						if (fex.GetFusionLog().IsNullOrEmpty())
							await writer.WriteLineAsync("Fusion log is empty or disabled.").ConfigureAwait(false);
						else
							await writer.WriteAsync(fex.GetFusionLog()).ConfigureAwait(false);
						break;

					case AggregateException aex:
						var foundInnerException = false;

						foreach (var e in aex.InnerExceptions)
						{
							foundInnerException = foundInnerException || e != ex.InnerException;
							await ToDiagnosticStringAsync(e, writer, false).ConfigureAwait(false);
						}

						if (foundInnerException)
							ex = ex.InnerException;
						break;

					case ReflectionTypeLoadException {LoaderExceptions:{} inners}:
						foreach (var e in inners)
							if (e != null)
								await ToDiagnosticStringAsync(e, writer, false).ConfigureAwait(false);
						break;
				}
			}
		}
#endif

		/// <summary>
		/// Returns detailed exception text.
		/// </summary>
		/// <param name="exception">Exception to process.</param>
		/// <returns>Detailed exception text.</returns>
		[Pure, System.Diagnostics.Contracts.Pure]
		public static string ToDiagnosticString(this Exception? exception) =>
			exception == null ? "" : exception.ToDiagnosticString(new StringBuilder()).ToString();
	}
}<|MERGE_RESOLUTION|>--- conflicted
+++ resolved
@@ -76,10 +76,6 @@
 				switch (ex)
 				{
 					case FileNotFoundException fex:
-<<<<<<< HEAD
-
-=======
->>>>>>> 1c63a5a4
 						writer.WriteLine($"File Name: {fex.FileName}");
 
 						if (fex.GetFusionLog().IsNullOrEmpty())
@@ -158,10 +154,6 @@
 				switch (ex)
 				{
 					case FileNotFoundException fex:
-<<<<<<< HEAD
-
-=======
->>>>>>> 1c63a5a4
 						await writer.WriteLineAsync($"File Name: {fex.FileName}").ConfigureAwait(false);
 
 						if (fex.GetFusionLog().IsNullOrEmpty())
