--- conflicted
+++ resolved
@@ -1,9 +1,9 @@
 ﻿using System;
 #if !LESSTHAN_NET35
 using System.Collections.Concurrent;
+using System.Threading.Tasks;
 #endif
 using System.Collections.Generic;
-using System.Threading.Tasks;
 
 using JetBrains.Annotations;
 
@@ -298,9 +298,6 @@
 			return newAddValue;
 		}
 
-<<<<<<< HEAD
-#if !LESSTHAN_NET35
-=======
 #if !LESSTHAN_NET45
 		/// <summary>
 		///   Adds a key/value pair to the <see cref="IDictionary{TKey,TValue}"/> if the key does not already exist,
@@ -332,7 +329,7 @@
 		}
 #endif
 
->>>>>>> 31b4f6b1
+#if !LESSTHAN_NET35
 		/// <summary>
 		///   Adds a key/value pair to the <see cref="ConcurrentDictionary{TKey,TValue}"/> if the key does not already exist,
 		///   or updates a key/value pair <see cref="ConcurrentDictionary{TKey,TValue}"/> by using the specified function
