--- conflicted
+++ resolved
@@ -12,14 +12,8 @@
 	[PublicAPI]
 	public class LazyDictionary<TKey, TValue> : ILazyDictionary<TKey, TValue>
 	{
-<<<<<<< HEAD
 		[NotNull] private readonly Func<TKey, TValue> _valueFactory;
-		[CanBeNull] private readonly IEqualityComparer<TKey> _comparer;
 		[NotNull] private readonly Dictionary<TKey, TValue> _map;
-=======
-		private readonly Func<TKey, TValue> _valueFactory;
-		private readonly Dictionary<TKey, TValue> _map;
->>>>>>> 83fa3b3c
 
 		/// <summary>
 		/// Initialize instance.
