﻿using System;
using System.Collections.Generic;
using System.Linq;
using System.Text;

using JetBrains.Annotations;

namespace CodeJam.Collections
{
	/// <summary>
	/// Base class for suffix tree algorithm implementation.
	/// </summary>
	[PublicAPI]
	public abstract class SuffixTreeBase
	{
		/// <summary>Node alignment in Print output</summary>
		private const int _align = 6;

		/// <summary>Root node index</summary>
		protected const int RootNodeIndex = 0;

		/// <summary>Tree nodes</summary>
		[NotNull]
		private readonly List<Node> _nodes;

		/// <summary>The root node</summary>
		protected Node Root => _nodes[RootNodeIndex];
		/// <summary>The comparer to compare edges of a node against a char</summary>
		[NotNull] protected Func<int, char, int> EdgeComparer { get; }

		/// <summary>The matched edge and the matched length over this edge</summary>
		private struct FindResult
		{
			public Node Node;
			public int Length;
		}

		/// <summary>The comparer to compare string locations against a string end</summary>
		private readonly Func<StringLocation, int, int> _stringLocationByEndComparer =
			(position, end) => position.Length - end;

		/// <summary>Adds a new node</summary>
		/// <param name="node">A node to add</param>
		/// <returns>Index of the node</returns>
		protected int AddNode(Node node)
		{
			var index = _nodes.Count;
			_nodes.Add(node);
			return index;
		}

		/// <summary>Updates the node at the index</summary>
		/// <param name="index">The index to update</param>
		/// <param name="node">The new node value</param>
		protected void UpdateNode([NonNegativeValue] int index, Node node) => _nodes[index] = node;

		/// <summary>Gets a node at the index</summary>
		/// <param name="index">The index of the node</param>
		/// <returns>The node</returns>
		protected Node GetNode([NonNegativeValue] int index) => _nodes[index];

		/// <summary>Number of nodes</summary>
		protected int NodesCount => _nodes.Count;

		/// <summary>Concatenated input strings</summary>
		[NotNull]
		protected string InternalData { get; private set; }

		/// <summary>String location</summary>
		protected struct StringLocation
		{
			/// <summary>Constructor</summary>
			/// <param name="start">An edge start offset</param>
			/// <param name="length">Length of location</param>
			public StringLocation([NonNegativeValue] int start, [NonNegativeValue] int length)
			{
				Start = start;
				Length = length;
			}

			/// <summary>Start</summary>
			public readonly int Start;

			/// <summary>Length</summary>
			public readonly int Length;
		}

		/// <summary>List of locations of added strings inside the InternalData</summary>
		[NotNull]
		protected List<StringLocation> StringLocations { get; }

		/// <summary>Constructs a base for a suffix tree</summary>
		protected SuffixTreeBase()
		{
			InternalData = string.Empty;
			var root = new Node(0, 0, false);
			_nodes = new List<Node> { root };
			StringLocations = new List<StringLocation>();
			EdgeComparer = (index, c) =>
			{
				var node = GetNode(index);
				if (node.Begin == node.End) // no char always less than any char
				{
					return -1;
				}
				var firstChar = InternalData[node.Begin];
				return firstChar - c;
			};
		}

		/// <summary>Adds a new string to the tree</summary>
		/// <param name="data">
		/// The string to add
		/// <remarks>The last string character should be unique among all added strings</remarks>
		/// </param>
		public void Add([NotNull] string data)
		{
			Code.NotNull(data, nameof(data));
			if (data.Length == 0)
			{
				return;
			}
			var begin = InternalData.Length;
			InternalData += data;
			StringLocations.Add(new StringLocation(begin, InternalData.Length));
			BuildFor(begin, InternalData.Length);
		}

		/// <summary>Enumerates all suffixes in the suffix tree</summary>
		/// <remarks>
		/// May return suffixes with the same value of the they are present in different source strings
		/// </remarks>
		/// <returns>The enumeration of all suffixes in lexicographical order</returns>
		[Pure]
		public IEnumerable<Suffix> All() => AllFromNode(Root, 0);

		/// <summary>Checks whether the suffix tree contains the given substring or not</summary>
		/// <param name="substring">The substring to locate</param>
		/// <returns>true if found, false otherwise</returns>
		[Pure]
		public bool Contains([NotNull] string substring)
		{
			Code.NotNull(substring, nameof(substring));
			if (substring == string.Empty)
			{
				return true;
			}
			var r = FindBranch(substring);
			return r.HasValue;
		}

		/// <summary>Checks whether the suffix tree contains the given suffix or not</summary>
		/// <param name="suffix">The suffix to locate</param>
		/// <returns>true if found, false otherwise</returns>
		[Pure]
		public bool ContainsSuffix([NotNull] string suffix)
		{
			Code.NotNull(suffix, nameof(suffix));
			if (suffix == string.Empty)
				return true;
			var r = FindBranch(suffix);
			if (!r.HasValue)
				return false;
			var edge = r.Value.Node;
			var length = r.Value.Length;
			if (length < edge.Length) // proper substring of a suffix?
				return false;
			if (edge.IsLeaf) // a terminal edge?
				return true;
			DebugCode.BugIf(edge.Children == null, "edge.Children == null");
			return GetNode(edge.Children![0]).Length == 0; // has a child terminal edge of zero length
		}

		/// <summary>Enumerates all suffixes starting with the given prefix</summary>
		/// <param name="prefix">The prefix to find</param>
		/// <returns>The enumeration of all suffixes with the given prefix in lexicographical order</returns>
		[Pure]
		public IEnumerable<Suffix> StartingWith([NotNull] string prefix)
		{
			Code.NotNull(prefix, nameof(prefix));
			if (prefix == string.Empty)
			{
				return All();
			}
			var first = FindBranch(prefix);
			if (!first.HasValue)
			{
				return Enumerable.Empty<Suffix>();
			}
			var length = prefix.Length;
			var edge = first.Value.Node;
			var matchLength = first.Value.Length;
			if (matchLength < edge.Length)
			{
				length += edge.Length - matchLength;
			}
			return AllFromNode(edge, length);
		}

		/// <summary>Enumerates all suffixes in the subtree of the given node</summary>
		/// <remarks>
		/// May return suffixes with the same value of the they are present in different source strings
		/// </remarks>
		/// <returns>The enumeration of all suffixes in the subtree in lexicographical order</returns>
		[Pure]
		private IEnumerable<Suffix> AllFromNode(Node node, int length)
		{
			DebugCode.AssertArgument(length >= 0, nameof(length), "The length should be non-negative");
			if (node.IsLeaf) // Empty subtree
			{
				if (length != 0)
				{
					yield return CreateSuffix(node.End, length);
				}
				yield break;
			}

			var branchStack = new Stack<BranchPoint>();
			var branchPoint = new BranchPoint { Node = node, EdgeIndex = 0 };
			for (; ; )
			{
				DebugCode.BugIf(branchPoint.Node.Children == null, "branchPoint.Node.Children == null");
				var edge = GetNode(branchPoint.Node.Children![branchPoint.EdgeIndex]);
				var edgeLength = edge.Length;
				length += edgeLength;
				if (!edge.IsTerminal)
				{
					branchPoint.Length = edgeLength;
					branchStack.Push(branchPoint);
					branchPoint = new BranchPoint { Node = edge, EdgeIndex = 0 };
					continue;
				}

				// We have descended to a terminal edge. Let's produce a suffix
				yield return CreateSuffix(edge.End, length);

				// Move to the next suffix branch
				for (; ; )
				{
					length -= edgeLength;
					var nextEdgeIndex = branchPoint.EdgeIndex + 1;
					DebugCode.BugIf(branchPoint.Node.Children == null, "branchPoint.Node.Children == null");
					if (nextEdgeIndex < branchPoint.Node.Children!.Count)
					{
						branchPoint.EdgeIndex = nextEdgeIndex;
						break;
					}
					// There is no more branches on the current level
					// Return to the previous level
					if (branchStack.Count == 0)
					{
						// no more branches to visit
						yield break;
					}
					branchPoint = branchStack.Pop();
					edgeLength = branchPoint.Length;
				}
			}
		}

		/// <summary>Creates a new suffix description</summary>
		/// <param name="end">The suffix end</param>
		/// <param name="length">The suffix length</param>
		/// <returns>The suffix</returns>
		[Pure]
		private Suffix CreateSuffix([NonNegativeValue] int end, [NonNegativeValue] int length)
		{
			var sourceIndex = GetSourceIndexByEnd(end);
			var sourceOffset = StringLocations[sourceIndex].Start;
			var offset = end - length - sourceOffset;
			return new Suffix(InternalData, sourceIndex, sourceOffset, offset, length);
		}

		/// <summary>Locates the branch corresponding to the given string</summary>
		/// <param name="s">The string to find</param>
		/// <returns>The last matched edge and the matched length over this edge or null if no match found</returns>
		[Pure]
		private ValueOption<FindResult> FindBranch([NotNull] string s)
		{
			DebugCode.AssertState(s.Length > 0, "The string length should be positive");
			var currentNode = Root;
			var offset = 0;
			for (; ; )
			{
				var edgeIndex = FindEdge(currentNode, s[offset], out var edge);
				if (edgeIndex == -1)
					return ValueOption.None<FindResult>();
				var edgeLength = edge.Length;
				var compareLength = Math.Min(s.Length - offset, edgeLength);
				if (compareLength > 1
					&& string.Compare(s, offset + 1, InternalData, edge.Begin + 1, compareLength - 1) != 0)
					return ValueOption.None<FindResult>();
				offset += compareLength;
				if (offset == s.Length)
					return ValueOption.Some(new FindResult { Node = edge, Length = compareLength });
				DebugCode.AssertState(compareLength == edgeLength, "Invalid compare length. Check logic");
				currentNode = edge;
				// continue search from the next level
			}
		}

		/// <summary>Finds an edge from the given node corresponding to the given char</summary>
		/// <param name="node">The node to search in</param>
		/// <param name="c">The char to find</param>
		/// <param name="edge">Te edge found</param>
		/// <returns>The index of the edge or -1 if there is no edge starting with the given char</returns>
		[Pure]
		private int FindEdge(Node node, char c, out Node edge)
		{
			edge = default;
			if (node.IsLeaf)
			{
				return -1;
			}
			DebugCode.BugIf(node.Children == null, "node.Children == null");
			var edgeIndex = node.Children!.LowerBound(c, EdgeComparer);
			if (edgeIndex == node.Children!.Count)
			{
				return -1;
			}
			edge = GetNode(node.Children[edgeIndex]);
			return edge.Length > 0 && InternalData[edge.Begin] == c ? edgeIndex : -1;
		}

		/// <summary>Locates the source string index by the suffix end</summary>
		/// <param name="end">The suffix end</param>
		/// <returns>The source string index</returns>
		private int GetSourceIndexByEnd([NonNegativeValue] int end)
		{
			// CSC bug?
			// ReSharper disable once RedundantTypeArgumentsOfMethod
			var index = StringLocations.LowerBound(end, _stringLocationByEndComparer);
			DebugCode.AssertState(
				index < StringLocations.Count && StringLocations[index].Length == end,
				"Invalid source index computed. Check logic");
			return index;
		}

		/// <summary>Appends suffixes for the last added string</summary>
		/// <param name="begin">An edge start offset</param>
		/// <param name="end">An edge end offset</param>
		protected abstract void BuildFor([NonNegativeValue] int begin, [NonNegativeValue] int end);

		/// <summary>Prints the tree structure to the string for the debugging purposes</summary>
		/// <returns>The tree structure as a string</returns>
		[Pure]
		public string Print()
		{
			var sb = new StringBuilder();
			var currentIndex = RootNodeIndex;
			var stack = new List<StringLocation>();
			for (; ; )
			{
				PrintNodeWithPath(sb, currentIndex, stack);
				var node = GetNode(currentIndex);
				if (node.Children != null)
				{
					stack.Add(new StringLocation(currentIndex, node.Children.Count - 2));
					currentIndex = node.Children[node.Children.Count - 1];
					continue;
				}
				currentIndex = -1;
				while (stack.Count > 0)
				{
					var t = stack[stack.Count - 1];
					stack.RemoveAt(stack.Count - 1);
					node = GetNode(t.Start);
					var nextChild = t.Length;
					if (nextChild >= 0)
					{
						DebugCode.BugIf(node.Children == null, "node.Children == null");
						currentIndex = node.Children![nextChild];
						stack.Add(new StringLocation(t.Start, nextChild - 1));
						break;
					}
				}
				if (currentIndex == -1)
				{
					break;
				}
			}
			return sb.ToString();
		}

		/// <summary>Prints a single node representation along with the path prefix</summary>
		/// <param name="sb">The builder to print to</param>
		/// <param name="nodeIndex">THe index of the node</param>
		/// <param name="stack">The stack of nodes to process</param>
		private void PrintNodeWithPath(
			[NotNull] StringBuilder sb,
			int nodeIndex,
			[NotNull] IList<StringLocation> stack)
		{
			if (stack.Count > 0)
			{
				for (var i = 0; i < stack.Count - 1; ++i)
				{
					sb.Append(stack[i].Length >= 0 ? '|' : ' ');
					sb.Append(' ', _align - 1);
				}
				sb.AppendLine("|");
				for (var i = 0; i < stack.Count - 1; ++i)
				{
					sb.Append(stack[i].Length >= 0 ? '|' : ' ');
					sb.Append(' ', _align - 1);
				}
				sb.Append('|');
				sb.Append('_', _align - 1);
			}
			AppendNodeText(sb, nodeIndex);
		}

		/// <summary>Prints a single node information</summary>
		/// <param name="sb">The builder to print to</param>
		/// <param name="nodeIndex">The node index</param>
		protected virtual void AppendNodeText([NotNull] StringBuilder sb, [NonNegativeValue] int nodeIndex)
		{
			var n = GetNode(nodeIndex);
			sb.AppendLine($"({nodeIndex}, [{n.Begin}-{n.End}), {InternalData.Substring(n.Begin, n.Length)})");
		}

		/// <summary>A suffix tree edge combined with the end node</summary>
		protected struct Node
		{
			private readonly int _end;

			/// <summary>Constructs a new node</summary>
			/// <param name="begin">An edge start offset</param>
			/// <param name="end">An edge end offset</param>
			/// <param name="terminal">Is the edge terminates the string or not</param>
			/// <param name="children">A list of child nodes (edges)</param>
<<<<<<< HEAD
			public Node(int begin, int end, bool terminal, List<int>? children = null)
=======
			public Node([NonNegativeValue] int begin, int end, bool terminal, List<int> children = null)
>>>>>>> 5c65cb0b
			{
				DebugCode.AssertArgument(end >= 0, nameof(end), "end should be nonnegative");
				Begin = begin;
				_end = terminal ? -end : end;
				Children = children;
			}

			/// <summary>
			/// A list of child nodes
			/// <remarks>null for leaf nodes</remarks>
			/// </summary>
			public List<int>? Children { get; }
			/// <summary>Shows whether it is a leaf or an internal node</summary>
			public bool IsLeaf => Children == null;
			/// <summary>Shows whether it is a terminal (ending at a string end) node or not</summary>
			public bool IsTerminal => _end < 0;
			/// <summary>Index of the first character of a substring corresponding to the node</summary>
			public int Begin { get; }
			/// <summary>Index after the last character of a substring corresponding to the node</summary>
			public int End => Math.Abs(_end);
			/// <summary>Length of the corresponding substring</summary>
			public int Length => End - Begin;
		}

		/// <summary>Branching point</summary>
		private class BranchPoint
		{
			/// <summary>The tree node</summary>
			public Node Node;

			/// <summary>The chosen edge</summary>
			public int EdgeIndex;

			/// <summary>The length over the edge</summary>
			public int Length;
		}
	}
}<|MERGE_RESOLUTION|>--- conflicted
+++ resolved
@@ -429,11 +429,7 @@
 			/// <param name="end">An edge end offset</param>
 			/// <param name="terminal">Is the edge terminates the string or not</param>
 			/// <param name="children">A list of child nodes (edges)</param>
-<<<<<<< HEAD
 			public Node(int begin, int end, bool terminal, List<int>? children = null)
-=======
-			public Node([NonNegativeValue] int begin, int end, bool terminal, List<int> children = null)
->>>>>>> 5c65cb0b
 			{
 				DebugCode.AssertArgument(end >= 0, nameof(end), "end should be nonnegative");
 				Begin = begin;
