﻿using System;
using System.Collections.Generic;
using System.Linq;
using System.Text;

using JetBrains.Annotations;

namespace CodeJam.Collections
{
	/// <summary>
	/// Base class for suffix tree algorithm implementation.
	/// </summary>
	[PublicAPI]
	public abstract class SuffixTreeBase
	{
		/// <summary>Node alignment in Print output</summary>
		private const int _align = 6;

		/// <summary>Root node index</summary>
		protected const int RootNodeIndex = 0;

		/// <summary>Tree nodes</summary>
		[NotNull]
		private readonly List<Node> _nodes;

		/// <summary>The root node</summary>
		protected Node Root => _nodes[RootNodeIndex];
		/// <summary>The comparer to compare edges of a node against a char</summary>
		[NotNull] protected Func<int, char, int> EdgeComparer { get; }

		/// <summary>The matched edge and the matched length over this edge</summary>
		private struct FindResult
		{
			public Node Node;
			public int Length;
		}

		/// <summary>The comparer to compare string locations against a string end</summary>
		private readonly Func<(int Start, int End), int, int> _stringLocationByEndComparer =
			(position, end) => position.Item2 - end;

		/// <summary>Adds a new node</summary>
		/// <param name="node">A node to add</param>
		/// <returns>Index of the node</returns>
		protected int AddNode(Node node)
		{
			var index = _nodes.Count;
			_nodes.Add(node);
			return index;
		}

		/// <summary>Updates the node at the index</summary>
		/// <param name="index">The index to update</param>
		/// <param name="node">The new node value</param>
		protected void UpdateNode(int index, Node node) => _nodes[index] = node;

		/// <summary>Gets a node at the index</summary>
		/// <param name="index">The index of the node</param>
		/// <returns>The node</returns>
		protected Node GetNode(int index) => _nodes[index];

		/// <summary>Number of nodes</summary>
		protected int NodesCount => _nodes.Count;

		/// <summary>Concatenated input strings</summary>
		[NotNull]
		protected string InternalData { get; private set; }

		/// <summary>List of locations of added strings inside the InternalData</summary>
		[NotNull]
		protected List<(int Start, int Length)> StringLocations { get; }

		/// <summary>Constructs a base for a suffix tree</summary>
		protected SuffixTreeBase()
		{
			InternalData = string.Empty;
			var root = new Node(0, 0, false);
			_nodes = new List<Node> { root };
			StringLocations = new List<(int, int)>();
			EdgeComparer = (index, c) =>
			{
				var node = GetNode(index);
				if (node.Begin == node.End) // no char always less than any char
				{
					return -1;
				}
				var firstChar = InternalData[node.Begin];
				return firstChar - c;
			};
		}

		/// <summary>Adds a new string to the tree</summary>
		/// <param name="data">
		/// The string to add
		/// <remarks>The last string character should be unique among all added strings</remarks>
		/// </param>
		public void Add([NotNull] string data)
		{
			Code.NotNull(data, nameof(data));
			if (data.Length == 0)
			{
				return;
			}
			var begin = InternalData.Length;
			InternalData = InternalData + data;
			StringLocations.Add((begin, InternalData.Length));
			BuildFor(begin, InternalData.Length);
		}

		/// <summary>Enumerates all suffixes in the suffix tree</summary>
		/// <remarks>
		/// May return suffixes with the same value of the they are present in different source strings
		/// </remarks>
		/// <returns>The enumeration of all suffixes in lexicographical order</returns>
		[Pure]
		public IEnumerable<Suffix> All() => AllFromNode(Root, 0);

		/// <summary>Checks whether the suffix tree contains the given substring or not</summary>
		/// <param name="substring">The substring to locate</param>
		/// <returns>true if found, false otherwise</returns>
		[Pure]
		public bool Contains([NotNull] string substring)
		{
			Code.NotNull(substring, nameof(substring));
			if (substring == string.Empty)
			{
				return true;
			}
			var r = FindBranch(substring);
			return r.HasValue;
		}

		/// <summary>Checks whether the suffix tree contains the given suffix or not</summary>
		/// <param name="suffix">The suffix to locate</param>
		/// <returns>true if found, false otherwise</returns>
		[Pure]
		public bool ContainsSuffix([NotNull] string suffix)
		{
			Code.NotNull(suffix, nameof(suffix));
			if (suffix == string.Empty)
			{
				return true;
			}
			var r = FindBranch(suffix);
			if (!r.HasValue)
			{
				return false;
			}
			var edge = r.Value.Node;
			var length = r.Value.Length;
			if (length < edge.Length) // proper substring of a suffix?
			{
				return false;
			}
			if (edge.IsLeaf) // a terminal edge?
			{
				return true;
			}
			return GetNode(edge.Children[0]).Length == 0; // has a child terminal edge of zero length
		}

		/// <summary>Enumerates all suffixes starting with the given prefix</summary>
		/// <param name="prefix">The prefix to find</param>
		/// <returns>The enumeration of all suffixes with the given prefix in lexicographical order</returns>
		[Pure]
		public IEnumerable<Suffix> StartingWith([NotNull] string prefix)
		{
			Code.NotNull(prefix, nameof(prefix));
			if (prefix == string.Empty)
			{
				return All();
			}
			var first = FindBranch(prefix);
			if (!first.HasValue)
			{
				return Enumerable.Empty<Suffix>();
			}
			var length = prefix.Length;
			var edge = first.Value.Node;
			var matchLength = first.Value.Length;
			if (matchLength < edge.Length)
			{
				length += edge.Length - matchLength;
			}
			return AllFromNode(edge, length);
		}

		/// <summary>Enumerates all suffixes in the subtree of the given node</summary>
		/// <remarks>
		/// May return suffixes with the same value of the they are present in different source strings
		/// </remarks>
		/// <returns>The enumeration of all suffixes in the subtree in lexicographical order</returns>
		[Pure]
		private IEnumerable<Suffix> AllFromNode(Node node, int length)
		{
			DebugCode.AssertArgument(length >= 0, nameof(length), "The length should be non-negative");
			if (node.IsLeaf) // Empty subtree
			{
				if (length != 0)
				{
					yield return CreateSuffix(node.End, length);
				}
				yield break;
			}

			var branchStack = new Stack<BranchPoint>();
			var branchPoint = new BranchPoint { Node = node, EdgeIndex = 0 };
			for (;;)
			{
				var edge = GetNode(branchPoint.Node.Children[branchPoint.EdgeIndex]);
				var edgeLength = edge.Length;
				length += edgeLength;
				if (!edge.IsTerminal)
				{
					branchPoint.Length = edgeLength;
					branchStack.Push(branchPoint);
					branchPoint = new BranchPoint { Node = edge, EdgeIndex = 0 };
					continue;
				}

				// We have descended to a terminal edge. Let's produce a suffix
				yield return CreateSuffix(edge.End, length);

				// Move to the next suffix branch
				for (;;)
				{
					length -= edgeLength;
					var nextEdgeIndex = branchPoint.EdgeIndex + 1;
					if (nextEdgeIndex < branchPoint.Node.Children.Count)
					{
						branchPoint.EdgeIndex = nextEdgeIndex;
						break;
					}
					// There is no more branches on the current level
					// Return to the previous level
					if (branchStack.Count == 0)
					{
						// no more branches to visit
						yield break;
					}
					branchPoint = branchStack.Pop();
					edgeLength = branchPoint.Length;
				}
			}
		}

		/// <summary>Creates a new suffix description</summary>
		/// <param name="end">The suffix end</param>
		/// <param name="length">The suffix length</param>
		/// <returns>The suffix</returns>
		[Pure]
		private Suffix CreateSuffix(int end, int length)
		{
			var sourceIndex = GetSourceIndexByEnd(end);
			var sourceOffset = StringLocations[sourceIndex].Start;
			var offset = end - length - sourceOffset;
			return new Suffix(InternalData, sourceIndex, sourceOffset, offset, length);
		}

		/// <summary>Locates the branch corresponding to the given string</summary>
		/// <param name="s">The string to find</param>
		/// <returns>The last matched edge and the matched length over this edge or null if no match found</returns>
<<<<<<< HEAD
		[Pure][CanBeNull]
		private Tuple<Node, int> FindBranch([NotNull] string s)
=======
		[Pure]
		private ValueOption<FindResult> FindBranch([NotNull] string s)
>>>>>>> 93b0b82b
		{
			DebugCode.AssertState(s.Length > 0, "The string length should be positive");
			var currentNode = Root;
			var offset = 0;
			for (;;)
			{
				var edgeIndex = FindEdge(currentNode, s[offset], out var edge);
				if (edgeIndex == -1)
				{
					return ValueOption.None<FindResult>();
				}
				var edgeLength = edge.Length;
				var compareLength = Math.Min(s.Length - offset, edgeLength);
				if (compareLength > 1
					&& string.Compare(s, offset + 1, InternalData, edge.Begin + 1, compareLength - 1) != 0)
				{
					return ValueOption.None<FindResult>();
				}
				offset += compareLength;
				if (offset == s.Length)
				{
					return ValueOption.Some(new FindResult {Node = edge, Length = compareLength});
				}
				DebugCode.AssertState(compareLength == edgeLength, "Invalid compare length. Check logic");
				currentNode = edge;
				// continue search from the next level
			}
		}

		/// <summary>Finds an edge from the given node corresponding to the given char</summary>
		/// <param name="node">The node to search in</param>
		/// <param name="c">The char to find</param>
		/// <param name="edge">Te edge found</param>
		/// <returns>The index of the edge or -1 if there is no edge starting with the given char</returns>
		[Pure]
		private int FindEdge(Node node, char c, out Node edge)
		{
			edge = default;
			if (node.IsLeaf)
			{
				return -1;
			}
			var edgeIndex = node.Children.LowerBound(c, EdgeComparer);
			if (edgeIndex == node.Children.Count)
			{
				return -1;
			}
			edge = GetNode(node.Children[edgeIndex]);
			return edge.Length > 0 && InternalData[edge.Begin] == c ? edgeIndex : -1;
		}

		/// <summary>Locates the source string index by the suffix end</summary>
		/// <param name="end">The suffix end</param>
		/// <returns>The source string index</returns>
		private int GetSourceIndexByEnd(int end)
		{
			// CSC bug?
			// ReSharper disable once RedundantTypeArgumentsOfMethod
			var index = StringLocations.LowerBound<(int, int), int>(end, _stringLocationByEndComparer);
			DebugCode.AssertState(
				index < StringLocations.Count && StringLocations[index].Length == end,
				"Invalid source index computed. Check logic");
			return index;
		}

		/// <summary>Appends suffixes for the last added string</summary>
		protected abstract void BuildFor(int begin, int end);

		/// <summary>Prints the tree structure to the string for the debugging purposes</summary>
		/// <returns>The tree structure as a string</returns>
		[Pure]
		public string Print()
		{
			var sb = new StringBuilder();
			var currentIndex = RootNodeIndex;
#if LESSTHAN_NET45
			var stack = new ListWithReadOnly<(int Start, int Length)>();
#else
			var stack = new List<(int Start, int Length)>();
#endif
			for (;;)
			{
				PrintNodeWithPath(sb, currentIndex, stack);
				var node = GetNode(currentIndex);
				if (node.Children != null)
				{
					stack.Add((currentIndex, node.Children.Count - 2));
					currentIndex = node.Children[node.Children.Count - 1];
					continue;
				}
				currentIndex = -1;
				while (stack.Count > 0)
				{
					var t = stack[stack.Count - 1];
					stack.RemoveAt(stack.Count - 1);
					node = GetNode(t.Start);
					var nextChild = t.Length;
					if (nextChild >= 0)
					{
						currentIndex = node.Children[nextChild];
						stack.Add((t.Item1, nextChild - 1));
						break;
					}
				}
				if (currentIndex == -1)
				{
					break;
				}
			}
			return sb.ToString();
		}

		/// <summary>Prints a single node representation along with the path prefix</summary>
		/// <param name="sb">The builder to print to</param>
		/// <param name="nodeIndex">THe index of the node</param>
		/// <param name="stack">The stack of nodes to process</param>
		private void PrintNodeWithPath(
			[NotNull] StringBuilder sb,
			int nodeIndex,
			[NotNull] IReadOnlyList<(int Start, int Length)> stack)
		{
			if (stack.Count > 0)
			{
				for (var i = 0; i < stack.Count - 1; ++i)
				{
					sb.Append(stack[i].Length >= 0 ? '|' : ' ');
					sb.Append(' ', _align - 1);
				}
				sb.AppendLine("|");
				for (var i = 0; i < stack.Count - 1; ++i)
				{
					sb.Append(stack[i].Length >= 0 ? '|' : ' ');
					sb.Append(' ', _align - 1);
				}
				sb.Append('|');
				sb.Append('_', _align - 1);
			}
			AppendNodeText(sb, nodeIndex);
		}

		/// <summary>Prints a single node information</summary>
		/// <param name="sb">The builder to print to</param>
		/// <param name="nodeIndex">The node index</param>
		protected virtual void AppendNodeText([NotNull] StringBuilder sb, int nodeIndex)
		{
			var n = GetNode(nodeIndex);
			sb.AppendLine($"({nodeIndex}, [{n.Begin}-{n.End}), {InternalData.Substring(n.Begin, n.Length)})");
		}

		/// <summary>A suffix tree edge combined with the end node</summary>
		protected struct Node
		{
			private readonly int _end;

			/// <summary>Constructs a new node</summary>
			/// <param name="begin">An edge start offset</param>
			/// <param name="end">An edge end offset</param>
			/// <param name="terminal">Is the edge terminates the string or not</param>
			/// <param name="children">A list of child nodes (edges)</param>
			public Node(int begin, int end, bool terminal, List<int> children = null)
			{
				DebugCode.AssertArgument(end >= 0, nameof(end), "end should be nonnegative");
				Begin = begin;
				_end = terminal ? -end : end;
				Children = children;
			}

			/// <summary>
			/// A list of child nodes
			/// <remarks>null for leaf nodes</remarks>
			/// </summary>
			[CanBeNull]
			public List<int> Children { get; }
			/// <summary>Shows whether it is a leaf or an internal node</summary>
			public bool IsLeaf => Children == null;
			/// <summary>Shows whether it is a terminal (ending at a string end) node or not</summary>
			public bool IsTerminal => _end < 0;
			/// <summary>Index of the first character of a substring corresponding to the node</summary>
			public int Begin { get; }
			/// <summary>Index after the last character of a substring corresponding to the node</summary>
			public int End => Math.Abs(_end);
			/// <summary>Length of the corresponding substring</summary>
			public int Length => End - Begin;
		}

		/// <summary>Branching point</summary>
		private class BranchPoint
		{
			/// <summary>The tree node</summary>
			public Node Node;

			/// <summary>The chosen edge</summary>
			public int EdgeIndex;

			/// <summary>The length over the edge</summary>
			public int Length;
		}
	}
}<|MERGE_RESOLUTION|>--- conflicted
+++ resolved
@@ -260,13 +260,8 @@
 		/// <summary>Locates the branch corresponding to the given string</summary>
 		/// <param name="s">The string to find</param>
 		/// <returns>The last matched edge and the matched length over this edge or null if no match found</returns>
-<<<<<<< HEAD
-		[Pure][CanBeNull]
-		private Tuple<Node, int> FindBranch([NotNull] string s)
-=======
 		[Pure]
 		private ValueOption<FindResult> FindBranch([NotNull] string s)
->>>>>>> 93b0b82b
 		{
 			DebugCode.AssertState(s.Length > 0, "The string length should be positive");
 			var currentNode = Root;
