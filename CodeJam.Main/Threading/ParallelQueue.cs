﻿#if TARGETS_NET || NETSTANDARD20_OR_GREATER || TARGETS_NETCOREAPP
using System;
using System.Collections.Concurrent;
using System.Collections.Generic;
using System.Threading;

using JetBrains.Annotations;

namespace CodeJam.Threading
{
	[PublicAPI]
	internal sealed class ParallelQueue : IDisposable
	{
		[NotNull, ItemNotNull]
<<<<<<< HEAD
		private readonly BlockingCollection<Action?> _queue = new BlockingCollection<Action?>();
=======
		private readonly BlockingCollection<Action> _queue = new();
>>>>>>> 5c65cb0b
		[NotNull, ItemNotNull]
		private readonly List<Exception> _exceptions = new();
		[NotNull, ItemNotNull]
		private readonly Thread[] _workers;

<<<<<<< HEAD
		public ParallelQueue(int workerCount, string? name = null)
=======
		public ParallelQueue([NonNegativeValue] int workerCount, string name = null)
>>>>>>> 5c65cb0b
		{
			_workers = new Thread[Math.Max(1, workerCount)];

			for (var i = 0; i < workerCount; i++)
				(_workers[i] = new Thread(Work) { Name = name + i }).Start();
		}

		private int _isFinished;

		public void WaitAll()
		{
			if (Interlocked.Exchange(ref _isFinished, 1) != 0)
				return;

			foreach (var _ in _workers)
				_queue.Add(null);

			foreach (var worker in _workers)
				worker.Join();

			_queue.CompleteAdding();

			if (_exceptions.Count > 0)
				throw new AggregateException(_exceptions[0].Message, _exceptions);
		}

		public void EnqueueItem([NotNull] Action item)
		{
			Code.NotNull(item, nameof(item));

			_queue.Add(item);
		}

		private void Work()
		{
			foreach (var action in _queue.GetConsumingEnumerable())
			{
				if (action == null || _exceptions.Count != 0)
					return;

				try
				{
					action();
				}
				catch (Exception ex)
				{
					_exceptions.Add(ex);
				}
			}
		}

		public void Dispose()
		{
			WaitAll();
			_queue.Dispose();
		}
	}
}
#endif<|MERGE_RESOLUTION|>--- conflicted
+++ resolved
@@ -12,21 +12,13 @@
 	internal sealed class ParallelQueue : IDisposable
 	{
 		[NotNull, ItemNotNull]
-<<<<<<< HEAD
 		private readonly BlockingCollection<Action?> _queue = new BlockingCollection<Action?>();
-=======
-		private readonly BlockingCollection<Action> _queue = new();
->>>>>>> 5c65cb0b
 		[NotNull, ItemNotNull]
 		private readonly List<Exception> _exceptions = new();
 		[NotNull, ItemNotNull]
 		private readonly Thread[] _workers;
 
-<<<<<<< HEAD
 		public ParallelQueue(int workerCount, string? name = null)
-=======
-		public ParallelQueue([NonNegativeValue] int workerCount, string name = null)
->>>>>>> 5c65cb0b
 		{
 			_workers = new Thread[Math.Max(1, workerCount)];
 
