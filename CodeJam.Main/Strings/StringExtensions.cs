﻿using System;
using System.Collections.Generic;
using System.Globalization;

using JetBrains.Annotations;

namespace CodeJam.Strings
{
	/// <summary>
	/// <see cref="string"/> class extensions.
	/// </summary>
	[PublicAPI]
	public partial class StringExtensions
	{
		/// <summary>
		/// Determines whether the beginning of the string instance matches the specified character.
		/// </summary>
		/// <param name="value">The string to test.</param>
		/// <param name="ch">The character to compare.</param>
		/// <returns>
		/// <c>true</c> if <paramref name="ch"/> matches the beginning of the <paramref name="value"/>; otherwise, <c>false</c>.
		/// </returns>
		[Pure]
		public static bool StartsWith(this string value, char ch)
		{
			Code.NotNull(value, nameof(value));

			// PERF: Range check elimination
			// ===========================================================
			//
			// 1. Bounds check with Int32 constant value not eliminated
			// return value.Length != 0
			//     && value[0] == ch; // <== Bounds check
			// }
			//
			// 2. Bounds check with the flipped condition not eliminated
			// return (uint)value.Length > 0u
			//     && value[0] == ch; <== Bounds check

			return 0u < (uint)value.Length && value[0] == ch;
		}

		/// <summary>
		/// Determines whether the end of the string instance matches the specified character.
		/// </summary>
		/// <param name="value">The string to test.</param>
		/// <param name="ch">The character to compare.</param>
		/// <returns>
		/// <c>true</c> if <paramref name="ch"/> matches the end of the <paramref name="value"/>; otherwise, <c>false</c>.
		/// </returns>
		[Pure]
		public static bool EndsWith([NotNull] this string value, char ch)
		{
			Code.NotNull(value, nameof(value));

			// PERF: Range check elimination
			// ===========================================================
			//
			// 1. Bounds check with Int32 constant value not eliminated
			// return value.Length != 0
			//     && value[value.Length - 1] == ch; // <== Bounds check
			// }
			//
			// 2. Bounds check not eliminated
			// return 0u < (uint)value.Length
			//     && value[value.Length - 1] == ch; <== Bounds check
			//

			// In this case the `value.Length - 1u` is CSE (Common subexpression)
			// and JIT eliminates range checking
			return (uint)value.Length - 1u < (uint)value.Length && value[value.Length - 1] == ch;
		}

		/// <summary>
		/// Retrieves a substring from <paramref name="str"/>.
		/// </summary>
		/// <param name="str">
		/// String to retrieve substring from.
		/// </param>
		/// <param name="origin">
		/// Specifies the beginning, or the end as a reference point for offset, using a value of type
		/// <see cref="StringOrigin"/>.
		/// </param>
		/// <param name="length">The number of characters in the substring.</param>
		/// <returns>
		/// A string that is equivalent to the substring of length <paramref name="length"/> that begins at
		/// <paramref name="origin"/> in  <paramref name="str"/>, or Empty if length of <paramref name="str"/>
		/// or <paramref name="length"/> is zero.
		/// </returns>
		[Pure]
<<<<<<< HEAD
		public static string Substring(this string str, StringOrigin origin, int length)
=======
		public static string Substring([NotNull] this string str, StringOrigin origin, [NonNegativeValue] int length)
>>>>>>> 5c65cb0b
		{
			Code.NotNull(str, nameof(str));

			// Fast path
			var strLen = str.Length;
			if (strLen == 0 || length == 0)
				return "";
			if (length >= strLen)
				return str;
			return
				origin switch
				{
					StringOrigin.Begin => str.Substring(0, length),
					StringOrigin.End => str.Substring(strLen - length, length),
					_ => throw CodeExceptions.Argument(nameof(origin), $"Invalid {nameof(StringOrigin)} value.")
				};
		}

		/// <summary>
		/// Retrieves prefix of length <paramref name="length"/>.
		/// </summary>
		/// <param name="str">String to retrieve prefix from.</param>
		/// <param name="length">The number of characters in the substring.</param>
		/// <returns>
		/// Prefix of specified length, or <paramref name="str"/> itself, if total length less than required.
		/// </returns>
		[Pure]
<<<<<<< HEAD
		public static string Prefix(this string str, int length) => str.Substring(StringOrigin.Begin, length);
=======
		public static string Prefix([NotNull] this string str, [NonNegativeValue] int length) => str.Substring(StringOrigin.Begin, length);
>>>>>>> 5c65cb0b

		/// <summary>
		/// Retrieves prefix of length <paramref name="length"/>.
		/// </summary>
		/// <param name="str">String to retrieve suffix from.</param>
		/// <param name="length">The number of characters in the substring.</param>
		/// <returns>
		/// Suffix of specified length, or <paramref name="str"/> itself, if total length less than required.
		/// </returns>
		[Pure]
<<<<<<< HEAD
		public static string Suffix(this string str, int length) => str.Substring(StringOrigin.End, length);
=======
		public static string Suffix([NotNull] this string str, [NonNegativeValue] int length) => str.Substring(StringOrigin.End, length);
>>>>>>> 5c65cb0b

		/// <summary>
		/// Trims <paramref name="str"/> prefix if it equals to <paramref name="prefix"/>.
		/// </summary>
		/// <param name="str">String to trim.</param>
		/// <param name="prefix">Prefix to trim.</param>
		/// <returns>Trimmed <paramref name="str"/>, or original <paramref name="str"/> if prefix not exists.</returns>
		[Pure]
		public static string TrimPrefix(this string str, string? prefix) =>
			TrimPrefix(str, prefix, StringComparer.CurrentCulture);

		/// <summary>
		/// Trims <paramref name="str"/> prefix if it equals to <paramref name="prefix"/>.
		/// </summary>
		/// <param name="str">String to trim.</param>
		/// <param name="prefix">Prefix to trim.</param>
		/// <param name="comparer">Comparer to compare value of prefix.</param>
		/// <returns>Trimmed <paramref name="str"/>, or original <paramref name="str"/> if prefix not exists.</returns>
		[Pure]
		public static string TrimPrefix(
			this string str,
			string? prefix,
			IEqualityComparer<string>? comparer)
		{
			Code.NotNull(str, nameof(str));
			comparer ??= EqualityComparer<string>.Default;

			// FastPath
			if (prefix == null)
				return str;
			var prefixLen = prefix.Length;
			if (prefixLen == 0 || str.Length < prefixLen)
				return str;

			var actPrefix = str.Prefix(prefixLen);
			return !comparer.Equals(prefix, actPrefix) ? str : str.Substring(prefixLen);
		}

		/// <summary>
		/// Trims <paramref name="str"/> suffix if it equals to <paramref name="suffix"/>.
		/// </summary>
		/// <param name="str">String to trim.</param>
		/// <param name="suffix">Suffix to trim.</param>
		/// <param name="comparer">Comparer to compare value of suffix.</param>
		/// <returns>
		/// Trimmed <paramref name="str"/>, or original <paramref name="str"/> if suffix does not exists.
		/// </returns>
		[Pure]
		public static string TrimSuffix(
			this string str,
			string? suffix,
			IEqualityComparer<string>? comparer)
		{
			Code.NotNull(str, nameof(str));

			comparer ??= EqualityComparer<string>.Default;

			// FastPath
			if (suffix == null)
				return str;
			var strLen = str.Length;
			var suffixLen = suffix.Length;
			if (suffixLen == 0 || strLen < suffixLen)
				return str;

			var actPrefix = str.Suffix(suffixLen);
			return !comparer.Equals(suffix, actPrefix) ? str : str.Substring(0, strLen - suffixLen);
		}

		/// <summary>
		/// Trims <paramref name="str"/> prefix if it equals to <paramref name="suffix"/>.
		/// </summary>
		/// <param name="str">String to trim.</param>
		/// <param name="suffix">Suffix to trim.</param>
		/// <returns>
		/// Trimmed <paramref name="str"/>, or original <paramref name="str"/> if suffix does not exists.
		/// </returns>
		[Pure]
		public static string TrimSuffix(this string str, string? suffix) =>
			TrimSuffix(str, suffix, StringComparer.CurrentCulture);

		[ItemNotNull]
		private static readonly string[] _sizeSuffixes = { "bytes", "KB", "MB", "GB", "TB", "PB", "EB" };

		/// <summary>
		/// Returns size in bytes string representation.
		/// </summary>
		/// <param name="value">Value to represent.</param>
		/// <returns>Value as size in bytes</returns>
		[Pure]
		public static string ToByteSizeString(this long value) => ToByteSizeString(value, null);

		/// <summary>
		/// Returns size in bytes string representation.
		/// </summary>
		/// <param name="value">Value to represent.</param>
		/// <returns>Value as size in bytes</returns>
		[Pure]
		public static string ToByteSizeString(this int value) => ToByteSizeString(value, null);

		/// <summary>
		/// Returns size in bytes string representation.
		/// </summary>
		/// <param name="value">Value to represent.</param>
		/// <param name="provider">Format provider for number part of value</param>
		/// <returns>Value as size in bytes</returns>
		[Pure]
		public static string ToByteSizeString(this long value, IFormatProvider? provider)
		{
			switch (value)
			{
				case < 0:
					return "-" + (-value).ToByteSizeString(provider);
				case 0:
					return "0";
			}

			var i = 0;
			var d = (decimal)value;
			while (Math.Round(d / 1024) >= 1)
			{
				d /= 1024;
				i++;
			}

			return string.Format(provider, "{0:#.##} {1}", d, _sizeSuffixes[i]);
		}

		/// <summary>
		/// Returns size in bytes string representation.
		/// </summary>
		/// <param name="value">Value to represent.</param>
		/// <param name="provider">Format provider for number part of value</param>
		/// <returns>Value as size in bytes</returns>
		[Pure]
		public static string ToByteSizeString(this int value, IFormatProvider? provider) =>
			ToByteSizeString((long)value, provider);

		/// <summary>
		/// Splits <paramref name="source"/> and returns whitespace trimmed parts.
		/// </summary>
		/// <param name="source">Source string.</param>
		/// <param name="separators">Separator chars</param>
		/// <returns>Enumeration of parts.</returns>
		[Pure]
		public static IEnumerable<string> SplitWithTrim(this string source, params char[] separators)
		{
			Code.NotNull(source, nameof(source));

			// TODO: For performance reasons must be reimplemented using FSM parser.
			var parts = source.Split(separators);
			foreach (var part in parts)
				if (!part.IsNullOrWhiteSpace())
					yield return part.Trim();
		}

		/// <summary>
		/// Creates hex representation of byte array.
		/// </summary>
		/// <param name="data">Byte array.</param>
		/// <returns>
		/// <paramref name="data"/> represented as a series of hexadecimal representations.
		/// </returns>
		/// <exception cref="ArgumentNullException"><paramref name="data"/> is null.</exception>
		[Pure]
		public static unsafe string ToHexString(this byte[] data)
		{
			Code.NotNull(data, nameof(data));

			if (data.Length == 0)
				return string.Empty;

			var length = data.Length * 2;
			var result = new string('\0', length);

			fixed (char* res = result)
			fixed (byte* buf = &data[0])
			{
				var pres = res;

				for (var i = 0; i < data.Length; pres += 2, i++)
				{
					var b = buf[i];
					var n = b >> 4;
					pres[0] = (char)(55 + n + (((n - 10) >> 31) & -7));

					n = b & 0xF;
					pres[1] = (char)(55 + n + (((n - 10) >> 31) & -7));
				}

				return result;
			}
		}

		/// <summary>
		/// Creates hex representation of byte array.
		/// </summary>
		/// <param name="data">Byte array.</param>
		/// <param name="byteSeparator">Separator between bytes. If null - no separator used.</param>
		/// <returns>
		/// <paramref name="data"/> represented as a series of hexadecimal representations divided by separator.
		/// </returns>
		/// <exception cref="ArgumentNullException"><paramref name="data"/> is null.</exception>
		[Pure]
		public static unsafe string ToHexString(this byte[] data, string? byteSeparator)
		{
			Code.NotNull(data, nameof(data));

			if (data.Length == 0)
				return string.Empty;

			var hasSeparator = byteSeparator.NotNullNorEmpty();
			var length = data.Length * 2;
			if (hasSeparator)
				length += (data.Length - 1) * byteSeparator!.Length;

			var result = new string('\0', length);

			fixed (char* res = result, sep = byteSeparator)
			fixed (byte* buf = &data[0])
			{
				var pres = res;

				for (var i = 0; i < data.Length; pres += 2, i++)
				{
					if (hasSeparator & (i != 0))
						for (var j = 0; j < byteSeparator!.Length; pres++, j++)
							pres[0] = sep[j];

					var b = buf[i];
					var n = b >> 4;
					pres[0] = (char)(55 + n + (((n - 10) >> 31) & -7));

					n = b & 0xF;
					pres[1] = (char)(55 + n + (((n - 10) >> 31) & -7));
				}

				return result;
			}
		}

		/// <summary>
		/// Removes one set of leading and trailing double quote characters, if both are present.
		/// </summary>
		/// <param name="arg">String to unquote.</param>
		/// <returns>
		/// Unquoted <paramref name="arg"/>, if <paramref name="arg"/> is quoted, or <paramref name="arg"/> itself.
		/// </returns>
		[Pure]
		public static string Unquote(this string arg) => Unquote(arg, out _);

		/// <summary>
		/// Removes one set of leading and trailing double quote characters, if both are present.
		/// </summary>
		/// <param name="arg">String to unquote.</param>
		/// <param name="quoted">Set to true, if <paramref name="arg"/> was quoted.</param>
		/// <returns>
		/// Unquoted <paramref name="arg"/>, if <paramref name="arg"/> is quoted, or <paramref name="arg"/> itself.
		/// </returns>
		[Pure]
		public static string Unquote(this string arg, out bool quoted) => Unquote(arg, '"', out quoted);

		/// <summary>
		/// Removes one set of leading and trailing <paramref name="quotationChar"/>, if both are present.
		/// </summary>
		/// <param name="arg">String to unquote.</param>
		/// <param name="quotationChar">Quotation char</param>
		/// <param name="quoted">Set to true, if <paramref name="arg"/> was quoted.</param>
		/// <returns>
		/// Unquoted <paramref name="arg"/>, if <paramref name="arg"/> is quoted, or <paramref name="arg"/> itself.
		/// </returns>
		[Pure]
		public static string Unquote(this string arg, char quotationChar, out bool quoted)
		{
			Code.NotNull(arg, nameof(arg));

			if (arg.Length > 1 && arg[0] == quotationChar && arg[arg.Length - 1] == quotationChar)
			{
				quoted = true;
				return arg.Substring(1, arg.Length - 2);
			}
			quoted = false;
			return arg;
		}

		/// <summary>
		/// Removes substring from provided strings.
		/// </summary>
		/// <param name="str">String to remove.</param>
		/// <param name="toRemoveStrings">Substrings to remove.</param>
		/// <returns>New string without provided substrings.</returns>
		[Pure]
		public static string Remove(this string str, params string[] toRemoveStrings)
		{
			Code.NotNull(str,             nameof(str));
			Code.NotNull(toRemoveStrings, nameof(toRemoveStrings));

			foreach (var removeString in toRemoveStrings)
				str = str.Replace(removeString, "");

			return str;
		}

		/// <summary>
		/// Culture invariant version of <see cref="string.Format(string, object)"/>
		/// </summary>
		/// <param name="format">A composite format string. </param>
		/// <param name="arg0">The object to format. </param>
		/// <returns>A copy of <paramref name="format" /> in which any format items are replaced by the string representation of <paramref name="arg0" />.</returns>
		[NotNull, Pure]
		public static string FormatInvariant([NotNull] this string format, object arg0) =>
			string.Format(CultureInfo.InvariantCulture, format, arg0);

		/// <summary>
		/// Culture invariant version of <see cref="string.Format(string, object, object)"/>
		/// </summary>
		/// <param name="format">A composite format string. </param>
		/// <param name="arg0">The first object to format. </param>
		/// <param name="arg1">The second object to format. </param>
		/// <returns>A copy of <paramref name="format" /> in which format items are replaced by the string representations of <paramref name="arg0" /> and <paramref name="arg1" />.</returns>
		[NotNull, Pure]
		public static string FormatInvariant([NotNull] this string format, object arg0, object arg1) =>
			string.Format(CultureInfo.InvariantCulture, format, arg0, arg1);

		/// <summary>
		/// Culture invariant version of <see cref="string.Format(string, object, object, object)"/>
		/// </summary>
		/// <param name="format">A composite format string. </param>
		/// <param name="arg0">The first object to format. </param>
		/// <param name="arg1">The second object to format. </param>
		/// <param name="arg2">The third object to format. </param>
		/// <returns>A copy of <paramref name="format" /> in which the format items have been replaced by the string representations of <paramref name="arg0" />, <paramref name="arg1" />, and <paramref name="arg2" />.</returns>
		[NotNull, Pure]
		public static string FormatInvariant([NotNull] this string format, object arg0, object arg1, string arg2) =>
			string.Format(CultureInfo.InvariantCulture, format, arg0, arg1, arg2);

		/// <summary>
		/// Culture invariant version of <see cref="string.Format(string, object[])"/>
		/// </summary>
		/// <param name="format">A composite format string. </param>
		/// <param name="args">An object array that contains zero or more objects to format. </param>
		/// <returns>A copy of <paramref name="format" /> in which the format items have been replaced by the string representation of the corresponding objects in <paramref name="args" />.</returns>
		[NotNull, Pure]
		public static string FormatInvariant([NotNull] this string format,params object[] args) =>
			string.Format(CultureInfo.InvariantCulture, format, args);

#if TARGETS_NET || NETSTANDARD20_OR_GREATER || NETCOREAPP20_OR_GREATER // PUBLIC_API_CHANGES
		/// <summary>
		/// Determines whether the beginning of this string instance matches the specified string when compared using the
		/// invariant culture.
		/// </summary>
		/// <param name="str">String to check.</param>
		/// <param name="value">The string to compare.</param>
		/// <returns><c>true</c> if this instance begins with value; otherwise, <c>false</c>. </returns>
		[Pure]
		public static bool StartsWithInvariant([NotNull] this string str, [NotNull] string value) =>
			str.StartsWith(value, StringComparison.InvariantCulture);

		/// <summary>
		/// Determines whether the beginning of this string instance matches the specified string when compared using the
		/// ordinal culture.
		/// </summary>
		/// <param name="str">String to check.</param>
		/// <param name="value">The string to compare.</param>
		/// <returns><c>true</c> if this instance begins with value; otherwise, <c>false</c>. </returns>
		[Pure]
		public static bool StartsWithOrdinal([NotNull] this string str, [NotNull] string value) =>
			str.StartsWith(value, StringComparison.Ordinal);

		/// <summary>
		/// Determines whether the end of this string instance matches the specified string when compared using the
		/// invariant culture.
		/// </summary>
		/// <param name="str">String to check.</param>
		/// <param name="value">The string to compare.</param>
		/// <returns><c>true</c> if this instance ends with value; otherwise, <c>false</c>. </returns>
		[Pure]
		public static bool EndsWithInvariant([NotNull] this string str, [NotNull] string value) =>
			str.EndsWith(value, StringComparison.InvariantCulture);

		/// <summary>
		/// Determines whether the end of this string instance matches the specified string when compared using the
		/// ordinal culture.
		/// </summary>
		/// <param name="str">String to check.</param>
		/// <param name="value">The string to compare.</param>
		/// <returns><c>true</c> if this instance ends with value; otherwise, <c>false</c>. </returns>
		[Pure]
		public static bool EndsWithOrdinal([NotNull] this string str, [NotNull] string value) =>
			str.EndsWith(value, StringComparison.Ordinal);

		/// <summary>
		/// Reports the zero-based index of the first occurrence of the specified string in the <paramref name="str"/>
		/// using the invariant culture.
		/// </summary>
		/// <param name="str">The string to check.</param>
		/// <param name="value">The string to seek.</param>
		/// <returns>
		/// The index position of the value parameter if that string is found, or -1 if it is not. If value is <see cref="string.Empty"/>,
		/// the return value is 0
		/// </returns>
		[Pure]
		public static int IndexOfInvariant([NotNull] this string str, [NotNull] string value) =>
			str.IndexOf(value, StringComparison.InvariantCulture);

		/// <summary>
		/// Reports the zero-based index of the first occurrence of the specified string in the <paramref name="str"/>
		/// using the ordinal culture.
		/// </summary>
		/// <param name="str">The string to check.</param>
		/// <param name="value">The string to seek.</param>
		/// <returns>
		/// The index position of the value parameter if that string is found, or -1 if it is not. If value is <see cref="string.Empty"/>,
		/// the return value is 0
		/// </returns>
		[Pure]
		public static int IndexOfOrdinal([NotNull] this string str, [NotNull] string value) =>
			str.IndexOf(value, StringComparison.Ordinal);

		/// <summary>
		/// Reports the zero-based index of the first occurrence of the specified string in the <paramref name="str"/>
		/// using the invariant culture. Parameter specify the starting search position in the current string.
		/// </summary>
		/// <param name="str">The string to check.</param>
		/// <param name="value">The string to seek.</param>
		/// <param name="startIndex">The search starting position.</param>
		/// <returns>
		/// The index position of the value parameter if that string is found, or -1 if it is not. If value is <see cref="string.Empty"/>,
		/// the return value is 0
		/// </returns>
		[Pure]
		public static int IndexOfInvariant([NotNull] this string str, [NotNull] string value, [NonNegativeValue] int startIndex) =>
			str.IndexOf(value, startIndex, StringComparison.InvariantCulture);

		/// <summary>
		/// Reports the zero-based index of the first occurrence of the specified string in the <paramref name="str"/>
		/// using the ordinal culture. Parameter specify the starting search position in the current string.
		/// </summary>
		/// <param name="str">The string to check.</param>
		/// <param name="value">The string to seek.</param>
		/// <param name="startIndex">The search starting position.</param>
		/// <returns>
		/// The index position of the value parameter if that string is found, or -1 if it is not. If value is <see cref="string.Empty"/>,
		/// the return value is 0
		/// </returns>
		[Pure]
		public static int IndexOfOrdinal([NotNull] this string str, [NotNull] string value, [NonNegativeValue] int startIndex) =>
			str.IndexOf(value, startIndex, StringComparison.Ordinal);

		/// <summary>
		/// Reports the zero-based index of the first occurrence of the specified string in the <paramref name="str"/>
		/// using the invariant culture. Parameters specify the starting search position in the current string and
		/// the number of characters in the current string to search.
		/// </summary>
		/// <param name="str">The string to check.</param>
		/// <param name="value">The string to seek.</param>
		/// <param name="startIndex">The search starting position.</param>
		/// <param name="count">The number of character positions to examine.</param>
		/// <returns>
		/// The index position of the value parameter if that string is found, or -1 if it is not. If value is <see cref="string.Empty"/>,
		/// the return value is 0
		/// </returns>
		[Pure]
		public static int IndexOfInvariant([NotNull] this string str, [NotNull] string value, [NonNegativeValue] int startIndex, [NonNegativeValue] int count) =>
			str.IndexOf(value, startIndex, count, StringComparison.InvariantCulture);

		/// <summary>
		/// Reports the zero-based index of the first occurrence of the specified string in the <paramref name="str"/>
		/// using the ordinal culture. Parameters specify the starting search position in the current string and
		/// the number of characters in the current string to search.
		/// </summary>
		/// <param name="str">The string to check.</param>
		/// <param name="value">The string to seek.</param>
		/// <param name="startIndex">The search starting position.</param>
		/// <param name="count">The number of character positions to examine.</param>
		/// <returns>
		/// The index position of the value parameter if that string is found, or -1 if it is not. If value is <see cref="string.Empty"/>,
		/// the return value is 0
		/// </returns>
		[Pure]
		public static int IndexOfOrdinal([NotNull] this string str, [NotNull] string value, [NonNegativeValue] int startIndex, [NonNegativeValue] int count) =>
			str.IndexOf(value, startIndex, count, StringComparison.Ordinal);

		/// <summary>
		/// Reports the zero-based index of the last occurrence of the specified string in the <paramref name="str"/>
		/// using the invariant culture.
		/// </summary>
		/// <param name="str">The string to check.</param>
		/// <param name="value">The string to seek.</param>
		/// <returns>
		/// The index position of the value parameter if that string is found, or -1 if it is not. If value is <see cref="string.Empty"/>,
		/// the return value is 0
		/// </returns>
		[Pure]
		public static int LastIndexOfInvariant([NotNull] this string str, [NotNull] string value) =>
			str.LastIndexOf(value, StringComparison.InvariantCulture);

		/// <summary>
		/// Reports the zero-based index of the last occurrence of the specified string in the <paramref name="str"/>
		/// using the ordinal culture.
		/// </summary>
		/// <param name="str">The string to check.</param>
		/// <param name="value">The string to seek.</param>
		/// <returns>
		/// The index position of the value parameter if that string is found, or -1 if it is not. If value is <see cref="string.Empty"/>,
		/// the return value is 0
		/// </returns>
		[Pure]
		public static int LastIndexOfOrdinal([NotNull] this string str, [NotNull] string value) =>
			str.LastIndexOf(value, StringComparison.Ordinal);

		/// <summary>
		/// Reports the zero-based index of the last occurrence of the specified string in the <paramref name="str"/>
		/// using the invariant culture. Parameter specify the starting search position in the current string.
		/// </summary>
		/// <param name="str">The string to check.</param>
		/// <param name="value">The string to seek.</param>
		/// <param name="startIndex">The search starting position.</param>
		/// <returns>
		/// The index position of the value parameter if that string is found, or -1 if it is not. If value is <see cref="string.Empty"/>,
		/// the return value is 0
		/// </returns>
		[Pure]
		public static int LastIndexOfInvariant([NotNull] this string str, [NotNull] string value, [NonNegativeValue] int startIndex) =>
			str.LastIndexOf(value, startIndex, StringComparison.InvariantCulture);

		/// <summary>
		/// Reports the zero-based index of the last occurrence of the specified string in the <paramref name="str"/>
		/// using the ordinal culture. Parameter specify the starting search position in the current string.
		/// </summary>
		/// <param name="str">The string to check.</param>
		/// <param name="value">The string to seek.</param>
		/// <param name="startIndex">The search starting position.</param>
		/// <returns>
		/// The index position of the value parameter if that string is found, or -1 if it is not. If value is <see cref="string.Empty"/>,
		/// the return value is 0
		/// </returns>
		[Pure]
		public static int LastIndexOfOrdinal([NotNull] this string str, [NotNull] string value, [NonNegativeValue] int startIndex) =>
			str.LastIndexOf(value, startIndex, StringComparison.Ordinal);

		/// <summary>
		/// Reports the zero-based index of the last occurrence of the specified string in the <paramref name="str"/>
		/// using the invariant culture. Parameters specify the starting search position in the current string and
		/// the number of characters in the current string to search.
		/// </summary>
		/// <param name="str">The string to check.</param>
		/// <param name="value">The string to seek.</param>
		/// <param name="startIndex">The search starting position.</param>
		/// <param name="count">The number of character positions to examine.</param>
		/// <returns>
		/// The index position of the value parameter if that string is found, or -1 if it is not. If value is <see cref="string.Empty"/>,
		/// the return value is 0
		/// </returns>
		[Pure]
		public static int LastIndexOfInvariant(
			[NotNull] this string str,
			[NotNull] string value,
			[NonNegativeValue] int startIndex,
			[NonNegativeValue] int count) =>
				str.LastIndexOf(value, startIndex, count, StringComparison.InvariantCulture);

		/// <summary>
		/// Reports the zero-based index of the last occurrence of the specified string in the <paramref name="str"/>
		/// using the ordinal culture. Parameters specify the starting search position in the current string and
		/// the number of characters in the current string to search.
		/// </summary>
		/// <param name="str">The string to check.</param>
		/// <param name="value">The string to seek.</param>
		/// <param name="startIndex">The search starting position.</param>
		/// <param name="count">The number of character positions to examine.</param>
		/// <returns>
		/// The index position of the value parameter if that string is found, or -1 if it is not. If value is <see cref="string.Empty"/>,
		/// the return value is 0
		/// </returns>
		[Pure]
		public static int LastIndexOfOrdinal(
			[NotNull] this string str,
			[NotNull] string value,
			[NonNegativeValue] int startIndex,
			[NonNegativeValue] int count) =>
				str.LastIndexOf(value, startIndex, count, StringComparison.Ordinal);

#endif
	}
}<|MERGE_RESOLUTION|>--- conflicted
+++ resolved
@@ -88,11 +88,7 @@
 		/// or <paramref name="length"/> is zero.
 		/// </returns>
 		[Pure]
-<<<<<<< HEAD
 		public static string Substring(this string str, StringOrigin origin, int length)
-=======
-		public static string Substring([NotNull] this string str, StringOrigin origin, [NonNegativeValue] int length)
->>>>>>> 5c65cb0b
 		{
 			Code.NotNull(str, nameof(str));
 
@@ -120,11 +116,7 @@
 		/// Prefix of specified length, or <paramref name="str"/> itself, if total length less than required.
 		/// </returns>
 		[Pure]
-<<<<<<< HEAD
 		public static string Prefix(this string str, int length) => str.Substring(StringOrigin.Begin, length);
-=======
-		public static string Prefix([NotNull] this string str, [NonNegativeValue] int length) => str.Substring(StringOrigin.Begin, length);
->>>>>>> 5c65cb0b
 
 		/// <summary>
 		/// Retrieves prefix of length <paramref name="length"/>.
@@ -135,11 +127,7 @@
 		/// Suffix of specified length, or <paramref name="str"/> itself, if total length less than required.
 		/// </returns>
 		[Pure]
-<<<<<<< HEAD
 		public static string Suffix(this string str, int length) => str.Substring(StringOrigin.End, length);
-=======
-		public static string Suffix([NotNull] this string str, [NonNegativeValue] int length) => str.Substring(StringOrigin.End, length);
->>>>>>> 5c65cb0b
 
 		/// <summary>
 		/// Trims <paramref name="str"/> prefix if it equals to <paramref name="prefix"/>.
