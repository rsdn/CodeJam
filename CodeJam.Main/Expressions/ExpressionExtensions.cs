﻿#if NET40_OR_GREATER || TARGETS_NETSTANDARD || TARGETS_NETCOREAPP // PUBLIC_API_CHANGES. TODO: update after fixes in Theraot.Core
using System;
using System.Collections.Generic;
using System.Diagnostics.CodeAnalysis;
using System.Linq;
using System.Linq.Expressions;

using CodeJam.Reflection;

using JetBrains.Annotations;

using SuppressMessageAttribute = System.Diagnostics.CodeAnalysis.SuppressMessageAttribute;

namespace CodeJam.Expressions
{
	static partial class ExpressionExtensions
	{
		#region Visit
		private static void VisitInternal<T>([JetBrains.Annotations.NotNull] IEnumerable<T> source, [JetBrains.Annotations.NotNull, InstantHandle] Action<T> func)
		{
			foreach (var item in source)
				func(item);
		}

		private static void VisitInternal<T>([JetBrains.Annotations.NotNull] IEnumerable<T> source, [JetBrains.Annotations.NotNull, InstantHandle] Action<Expression> func)
			where T : Expression
		{
			foreach (var item in source)
				VisitInternal(item, func);
		}

		/// <summary>
		/// Visits expression tree.
		/// </summary>
		/// <param name="expr"><see cref="Expression"/> to visit.</param>
		/// <param name="func">Visit action.</param>
		public static void Visit([CanBeNull] this Expression expr, [JetBrains.Annotations.NotNull, InstantHandle] Action<Expression> func)
		{
			Code.NotNull(func, nameof(func));

			VisitInternal(expr, func);
		}

		private static void VisitInternal(this Expression? expr, [InstantHandle] Action<Expression> func)
		{
			if (expr == null)
				return;

			// ReSharper disable once SwitchStatementMissingSomeEnumCasesNoDefault
			switch (expr.NodeType)
			{
				case ExpressionType.Add:
				case ExpressionType.AddChecked:
				case ExpressionType.And:
				case ExpressionType.AndAlso:
				case ExpressionType.ArrayIndex:
				case ExpressionType.Assign:
				case ExpressionType.Coalesce:
				case ExpressionType.Divide:
				case ExpressionType.Equal:
				case ExpressionType.ExclusiveOr:
				case ExpressionType.GreaterThan:
				case ExpressionType.GreaterThanOrEqual:
				case ExpressionType.LeftShift:
				case ExpressionType.LessThan:
				case ExpressionType.LessThanOrEqual:
				case ExpressionType.Modulo:
				case ExpressionType.Multiply:
				case ExpressionType.MultiplyChecked:
				case ExpressionType.NotEqual:
				case ExpressionType.Or:
				case ExpressionType.OrElse:
				case ExpressionType.Power:
				case ExpressionType.RightShift:
				case ExpressionType.Subtract:
				case ExpressionType.SubtractChecked:
				case ExpressionType.AddAssign:
				case ExpressionType.AndAssign:
				case ExpressionType.DivideAssign:
				case ExpressionType.ExclusiveOrAssign:
				case ExpressionType.LeftShiftAssign:
				case ExpressionType.ModuloAssign:
				case ExpressionType.MultiplyAssign:
				case ExpressionType.OrAssign:
				case ExpressionType.PowerAssign:
				case ExpressionType.RightShiftAssign:
				case ExpressionType.SubtractAssign:
				case ExpressionType.AddAssignChecked:
				case ExpressionType.MultiplyAssignChecked:
				case ExpressionType.SubtractAssignChecked:
				{
					var e = (BinaryExpression)expr;

					VisitInternal(e.Conversion, func);
					VisitInternal(e.Left, func);
					VisitInternal(e.Right, func);

					break;
				}

				case ExpressionType.ArrayLength:
				case ExpressionType.Convert:
				case ExpressionType.ConvertChecked:
				case ExpressionType.Negate:
				case ExpressionType.NegateChecked:
				case ExpressionType.Not:
				case ExpressionType.Quote:
				case ExpressionType.TypeAs:
				case ExpressionType.UnaryPlus:
				case ExpressionType.Decrement:
				case ExpressionType.Increment:
				case ExpressionType.IsFalse:
				case ExpressionType.IsTrue:
				case ExpressionType.Throw:
				case ExpressionType.Unbox:
				case ExpressionType.PreIncrementAssign:
				case ExpressionType.PreDecrementAssign:
				case ExpressionType.PostIncrementAssign:
				case ExpressionType.PostDecrementAssign:
				case ExpressionType.OnesComplement:
				{
					VisitInternal(((UnaryExpression)expr).Operand, func);
					break;
				}

				case ExpressionType.Call:
				{
					var e = (MethodCallExpression)expr;

					VisitInternal(e.Object, func);
					VisitInternal(e.Arguments, func);

					break;
				}

				case ExpressionType.Conditional:
				{
					var e = (ConditionalExpression)expr;

					VisitInternal(e.Test, func);
					VisitInternal(e.IfTrue, func);
					VisitInternal(e.IfFalse, func);

					break;
				}

				case ExpressionType.Invoke:
				{
					var e = (InvocationExpression)expr;

					VisitInternal(e.Expression, func);
					VisitInternal(e.Arguments, func);

					break;
				}

				case ExpressionType.Lambda:
				{
					var e = (LambdaExpression)expr;

					VisitInternal(e.Body, func);
					VisitInternal(e.Parameters, func);

					break;
				}

				case ExpressionType.ListInit:
				{
					var e = (ListInitExpression)expr;

					VisitInternal(e.NewExpression, func);
					VisitInternal(e.Initializers, ex => VisitInternal(ex.Arguments, func));

					break;
				}

				case ExpressionType.MemberAccess:
				{
					VisitInternal(((MemberExpression)expr).Expression, func);
					break;
				}

				case ExpressionType.MemberInit:
				{
					void Action(MemberBinding b)
					{
						switch (b.BindingType)
						{
							case MemberBindingType.Assignment:
								VisitInternal(((MemberAssignment)b).Expression, func);
								break;
							case MemberBindingType.ListBinding:
								VisitInternal(((MemberListBinding)b).Initializers, p => VisitInternal(p.Arguments, func));
								break;
							case MemberBindingType.MemberBinding:
								VisitInternal(((MemberMemberBinding)b).Bindings, Action);
								break;
						}
					}

					var e = (MemberInitExpression)expr;

					VisitInternal(e.NewExpression, func);
					VisitInternal(e.Bindings, Action);

					break;
				}

				case ExpressionType.New:
					VisitInternal(((NewExpression)expr).Arguments, func);
					break;
				case ExpressionType.NewArrayBounds:
					VisitInternal(((NewArrayExpression)expr).Expressions, func);
					break;
				case ExpressionType.NewArrayInit:
					VisitInternal(((NewArrayExpression)expr).Expressions, func);
					break;
				case ExpressionType.TypeEqual:
				case ExpressionType.TypeIs:
					VisitInternal(((TypeBinaryExpression)expr).Expression, func);
					break;

				case ExpressionType.Block:
				{
					var e = (BlockExpression)expr;

					VisitInternal(e.Expressions, func);
					VisitInternal(e.Variables, func);

					break;
				}

				case ExpressionType.Dynamic:
				{
					var e = (DynamicExpression)expr;

					VisitInternal(e.Arguments, func);

					break;
				}

				case ExpressionType.Goto:
				{
					var e = (GotoExpression)expr;

					VisitInternal(e.Value, func);

					break;
				}

				case ExpressionType.Index:
				{
					var e = (IndexExpression)expr;

					VisitInternal(e.Object, func);
					VisitInternal(e.Arguments, func);

					break;
				}

				case ExpressionType.Label:
				{
					var e = (LabelExpression)expr;

					VisitInternal(e.DefaultValue, func);

					break;
				}

				case ExpressionType.RuntimeVariables:
				{
					var e = (RuntimeVariablesExpression)expr;

					VisitInternal(e.Variables, func);

					break;
				}

				case ExpressionType.Loop:
				{
					var e = (LoopExpression)expr;

					VisitInternal(e.Body, func);

					break;
				}

				case ExpressionType.Switch:
				{
					var e = (SwitchExpression)expr;

					VisitInternal(e.SwitchValue, func);
					VisitInternal(
						e.Cases, cs =>
						{
							VisitInternal(cs.TestValues, func);
							VisitInternal(cs.Body, func);
						});
					VisitInternal(e.DefaultBody, func);

					break;
				}

				case ExpressionType.Try:
				{
					var e = (TryExpression)expr;

					VisitInternal(e.Body, func);
					VisitInternal(
						e.Handlers, h =>
						{
							VisitInternal(h.Variable, func);
							VisitInternal(h.Filter, func);
							VisitInternal(h.Body, func);
						});
					VisitInternal(e.Finally, func);
					VisitInternal(e.Fault, func);

					break;
				}

				case ExpressionType.Extension:
				{
					if (expr.CanReduce)
						VisitInternal(expr.Reduce(), func);
					break;
				}
			}

			func(expr);
		}

		private static void VisitInternal<T>([JetBrains.Annotations.NotNull] IEnumerable<T> source, [JetBrains.Annotations.NotNull, InstantHandle] Func<T, bool> func)
		{
			foreach (var item in source)
				func(item);
		}

		private static void VisitInternal<T>([JetBrains.Annotations.NotNull] IEnumerable<T> source, [JetBrains.Annotations.NotNull, InstantHandle] Func<Expression, bool> func)
			where T : Expression
		{
			foreach (var item in source)
				VisitInternal(item, func);
		}

		/// <summary>
		/// Visits expression tree.
		/// </summary>
		/// <param name="expr"><see cref="Expression"/> to visit.</param>
		/// <param name="func">Visit function. Return true to stop.</param>
		public static void Visit([CanBeNull] this Expression expr, [JetBrains.Annotations.NotNull] Func<Expression, bool> func)
		{
			Code.NotNull(func, nameof(func));

			VisitInternal(expr, func);
		}

		[SuppressMessage("ReSharper", "TailRecursiveCall")]
		private static void VisitInternal(this Expression? expr, [InstantHandle] Func<Expression, bool> func)
		{
			if (expr == null || !func(expr))
				return;

			// ReSharper disable once SwitchStatementMissingSomeEnumCasesNoDefault
			switch (expr.NodeType)
			{
				case ExpressionType.Add:
				case ExpressionType.AddChecked:
				case ExpressionType.And:
				case ExpressionType.AndAlso:
				case ExpressionType.ArrayIndex:
				case ExpressionType.Assign:
				case ExpressionType.Coalesce:
				case ExpressionType.Divide:
				case ExpressionType.Equal:
				case ExpressionType.ExclusiveOr:
				case ExpressionType.GreaterThan:
				case ExpressionType.GreaterThanOrEqual:
				case ExpressionType.LeftShift:
				case ExpressionType.LessThan:
				case ExpressionType.LessThanOrEqual:
				case ExpressionType.Modulo:
				case ExpressionType.Multiply:
				case ExpressionType.MultiplyChecked:
				case ExpressionType.NotEqual:
				case ExpressionType.Or:
				case ExpressionType.OrElse:
				case ExpressionType.Power:
				case ExpressionType.RightShift:
				case ExpressionType.Subtract:
				case ExpressionType.SubtractChecked:
				case ExpressionType.AddAssign:
				case ExpressionType.AndAssign:
				case ExpressionType.DivideAssign:
				case ExpressionType.ExclusiveOrAssign:
				case ExpressionType.LeftShiftAssign:
				case ExpressionType.ModuloAssign:
				case ExpressionType.MultiplyAssign:
				case ExpressionType.OrAssign:
				case ExpressionType.PowerAssign:
				case ExpressionType.RightShiftAssign:
				case ExpressionType.SubtractAssign:
				case ExpressionType.AddAssignChecked:
				case ExpressionType.MultiplyAssignChecked:
				case ExpressionType.SubtractAssignChecked:
				{
					var e = (BinaryExpression)expr;

					VisitInternal(e.Conversion, func);
					VisitInternal(e.Left, func);
					VisitInternal(e.Right, func);

					break;
				}

				case ExpressionType.ArrayLength:
				case ExpressionType.Convert:
				case ExpressionType.ConvertChecked:
				case ExpressionType.Negate:
				case ExpressionType.NegateChecked:
				case ExpressionType.Not:
				case ExpressionType.Quote:
				case ExpressionType.TypeAs:
				case ExpressionType.UnaryPlus:
				case ExpressionType.Decrement:
				case ExpressionType.Increment:
				case ExpressionType.IsFalse:
				case ExpressionType.IsTrue:
				case ExpressionType.Throw:
				case ExpressionType.Unbox:
				case ExpressionType.PreIncrementAssign:
				case ExpressionType.PreDecrementAssign:
				case ExpressionType.PostIncrementAssign:
				case ExpressionType.PostDecrementAssign:
				case ExpressionType.OnesComplement:
				{
					VisitInternal(((UnaryExpression)expr).Operand, func);
					break;
				}

				case ExpressionType.Call:
				{
					var e = (MethodCallExpression)expr;

					VisitInternal(e.Object, func);
					VisitInternal(e.Arguments, func);

					break;
				}

				case ExpressionType.Conditional:
				{
					var e = (ConditionalExpression)expr;

					VisitInternal(e.Test, func);
					VisitInternal(e.IfTrue, func);
					VisitInternal(e.IfFalse, func);

					break;
				}

				case ExpressionType.Invoke:
				{
					var e = (InvocationExpression)expr;

					VisitInternal(e.Expression, func);
					VisitInternal(e.Arguments, func);

					break;
				}

				case ExpressionType.Lambda:
				{
					var e = (LambdaExpression)expr;

					VisitInternal(e.Body, func);
					VisitInternal(e.Parameters, func);

					break;
				}

				case ExpressionType.ListInit:
				{
					var e = (ListInitExpression)expr;

					VisitInternal(e.NewExpression, func);
					VisitInternal(e.Initializers, ex => VisitInternal(ex.Arguments, func));

					break;
				}

				case ExpressionType.MemberAccess:
					VisitInternal(((MemberExpression)expr).Expression, func);
					break;

				case ExpressionType.MemberInit:
				{
					bool Modify(MemberBinding b)
					{
						switch (b.BindingType)
						{
							case MemberBindingType.Assignment:
								VisitInternal(((MemberAssignment)b).Expression, func);
								break;
							case MemberBindingType.ListBinding:
								VisitInternal(((MemberListBinding)b).Initializers, p => VisitInternal(p.Arguments, func));
								break;
							case MemberBindingType.MemberBinding:
								VisitInternal(((MemberMemberBinding)b).Bindings, Modify);
								break;
						}

						return true;
					}

					var e = (MemberInitExpression)expr;

					VisitInternal(e.NewExpression, func);
					VisitInternal(e.Bindings, Modify);

					break;
				}

				case ExpressionType.New:
					VisitInternal(((NewExpression)expr).Arguments, func);
					break;
				case ExpressionType.NewArrayBounds:
					VisitInternal(((NewArrayExpression)expr).Expressions, func);
					break;
				case ExpressionType.NewArrayInit:
					VisitInternal(((NewArrayExpression)expr).Expressions, func);
					break;
				case ExpressionType.TypeEqual:
				case ExpressionType.TypeIs:
					VisitInternal(((TypeBinaryExpression)expr).Expression, func);
					break;

				case ExpressionType.Block:
				{
					var e = (BlockExpression)expr;

					VisitInternal(e.Expressions, func);
					VisitInternal(e.Variables, func);

					break;
				}

				case ExpressionType.Dynamic:
				{
					var e = (DynamicExpression)expr;

					VisitInternal(e.Arguments, func);

					break;
				}

				case ExpressionType.Goto:
				{
					var e = (GotoExpression)expr;

					VisitInternal(e.Value, func);

					break;
				}

				case ExpressionType.Index:
				{
					var e = (IndexExpression)expr;

					VisitInternal(e.Object, func);
					VisitInternal(e.Arguments, func);

					break;
				}

				case ExpressionType.Label:
				{
					var e = (LabelExpression)expr;

					VisitInternal(e.DefaultValue, func);

					break;
				}

				case ExpressionType.RuntimeVariables:
				{
					var e = (RuntimeVariablesExpression)expr;

					VisitInternal(e.Variables, func);

					break;
				}

				case ExpressionType.Loop:
				{
					var e = (LoopExpression)expr;

					VisitInternal(e.Body, func);

					break;
				}

				case ExpressionType.Switch:
				{
					var e = (SwitchExpression)expr;

					VisitInternal(e.SwitchValue, func);
					VisitInternal(
						e.Cases, cs =>
						{
							VisitInternal(cs.TestValues, func);
							VisitInternal(cs.Body, func);
						});
					VisitInternal(e.DefaultBody, func);

					break;
				}

				case ExpressionType.Try:
				{
					var e = (TryExpression)expr;

					VisitInternal(e.Body, func);
					VisitInternal(
						e.Handlers, h =>
						{
							VisitInternal(h.Variable, func);
							VisitInternal(h.Filter, func);
							VisitInternal(h.Body, func);
						});
					VisitInternal(e.Finally, func);
					VisitInternal(e.Fault, func);

					break;
				}

				case ExpressionType.Extension:
				{
					if (expr.CanReduce)
						VisitInternal(expr.Reduce(), func);
					break;
				}
			}
		}
		#endregion

		#region Find
		private static Expression? FindInternal<T>(IEnumerable<T> source, Func<T, Expression?> func)
		{
			foreach (var item in source)
			{
				var ex = func(item);
				if (ex != null)
					return ex;
			}

			return null;
		}

		private static Expression? FindInternal<T>(IEnumerable<T> source, Func<Expression, bool> func)
			where T : Expression
		{
			foreach (var item in source)
			{
				var f = FindInternal(item, func);
				if (f != null)
					return f;
			}

			return null;
		}

		/// <summary>
		/// Finds an expression in expression tree.
		/// </summary>
		/// <param name="expr"><see cref="Expression"/> to VisitInternal.</param>
		/// <param name="exprToFind">Expression to find.</param>
		/// <returns>Found expression or null.</returns>
		[Pure]
		public static Expression? Find(this Expression? expr, Expression exprToFind)
		{
			Code.NotNull(exprToFind, nameof(exprToFind));

			return expr.FindInternal(e => e == exprToFind);
		}

		/// <summary>
		/// Finds and expression in expression tree.
		/// </summary>
		/// <param name="expr"><see cref="Expression"/> to VisitInternal.</param>
		/// <param name="func">Find function. Return true if expression is found.</param>
		/// <returns>Found expression or null.</returns>
		[Pure]
		public static Expression? Find([CanBeNull] this Expression expr, [JetBrains.Annotations.NotNull] Func<Expression, bool> func)
		{
			Code.NotNull(func, nameof(func));

			return FindInternal(expr, func);
		}

		[SuppressMessage("ReSharper", "TailRecursiveCall")]
		[ContractAnnotation("expr:null => null")]
		private static Expression? FindInternal(this Expression? expr, Func<Expression, bool> func)
		{
			if (expr == null || func(expr))
				return expr;

			// ReSharper disable once SwitchStatementMissingSomeEnumCasesNoDefault
			switch (expr.NodeType)
			{
				case ExpressionType.Add:
				case ExpressionType.AddChecked:
				case ExpressionType.And:
				case ExpressionType.AndAlso:
				case ExpressionType.ArrayIndex:
				case ExpressionType.Assign:
				case ExpressionType.Coalesce:
				case ExpressionType.Divide:
				case ExpressionType.Equal:
				case ExpressionType.ExclusiveOr:
				case ExpressionType.GreaterThan:
				case ExpressionType.GreaterThanOrEqual:
				case ExpressionType.LeftShift:
				case ExpressionType.LessThan:
				case ExpressionType.LessThanOrEqual:
				case ExpressionType.Modulo:
				case ExpressionType.Multiply:
				case ExpressionType.MultiplyChecked:
				case ExpressionType.NotEqual:
				case ExpressionType.Or:
				case ExpressionType.OrElse:
				case ExpressionType.Power:
				case ExpressionType.RightShift:
				case ExpressionType.Subtract:
				case ExpressionType.SubtractChecked:
				case ExpressionType.AddAssign:
				case ExpressionType.AndAssign:
				case ExpressionType.DivideAssign:
				case ExpressionType.ExclusiveOrAssign:
				case ExpressionType.LeftShiftAssign:
				case ExpressionType.ModuloAssign:
				case ExpressionType.MultiplyAssign:
				case ExpressionType.OrAssign:
				case ExpressionType.PowerAssign:
				case ExpressionType.RightShiftAssign:
				case ExpressionType.SubtractAssign:
				case ExpressionType.AddAssignChecked:
				case ExpressionType.MultiplyAssignChecked:
				case ExpressionType.SubtractAssignChecked:
				{
					var e = (BinaryExpression)expr;

					return
						FindInternal(e.Conversion, func) ??
							FindInternal(e.Left, func) ??
								FindInternal(e.Right, func);
				}

				case ExpressionType.ArrayLength:
				case ExpressionType.Convert:
				case ExpressionType.ConvertChecked:
				case ExpressionType.Negate:
				case ExpressionType.NegateChecked:
				case ExpressionType.Not:
				case ExpressionType.Quote:
				case ExpressionType.TypeAs:
				case ExpressionType.UnaryPlus:
				case ExpressionType.Decrement:
				case ExpressionType.Increment:
				case ExpressionType.IsFalse:
				case ExpressionType.IsTrue:
				case ExpressionType.Throw:
				case ExpressionType.Unbox:
				case ExpressionType.PreIncrementAssign:
				case ExpressionType.PreDecrementAssign:
				case ExpressionType.PostIncrementAssign:
				case ExpressionType.PostDecrementAssign:
				case ExpressionType.OnesComplement:
					return FindInternal(((UnaryExpression)expr).Operand, func);

				case ExpressionType.Call:
				{
					var e = (MethodCallExpression)expr;

					return
						FindInternal(e.Object, func) ??
							FindInternal(e.Arguments, func);
				}

				case ExpressionType.Conditional:
				{
					var e = (ConditionalExpression)expr;

					return
						FindInternal(e.Test, func) ??
							FindInternal(e.IfTrue, func) ??
								FindInternal(e.IfFalse, func);
				}

				case ExpressionType.Invoke:
				{
					var e = (InvocationExpression)expr;

					return
						FindInternal(e.Expression, func) ??
							FindInternal(e.Arguments, func);
				}

				case ExpressionType.Lambda:
				{
					var e = (LambdaExpression)expr;

					return
						FindInternal(e.Body, func) ??
							FindInternal(e.Parameters, func);
				}

				case ExpressionType.ListInit:
				{
					var e = (ListInitExpression)expr;

					return
						FindInternal(e.NewExpression, func) ??
							FindInternal(e.Initializers, ex => FindInternal(ex.Arguments, func));
				}

				case ExpressionType.MemberAccess:
					return FindInternal(((MemberExpression)expr).Expression, func);

				case ExpressionType.MemberInit:
				{
					Expression? Func(MemberBinding b) =>
						b.BindingType switch
						{
							MemberBindingType.Assignment => FindInternal(((MemberAssignment)b).Expression, func),
							MemberBindingType.ListBinding => FindInternal(
								((MemberListBinding)b).Initializers,
								p => FindInternal(p.Arguments, func)),
							MemberBindingType.MemberBinding => FindInternal(((MemberMemberBinding)b).Bindings, Func),
							_ => null
						};

					var e = (MemberInitExpression)expr;

					return FindInternal(e.NewExpression, func) ?? FindInternal(e.Bindings, Func);
				}

				case ExpressionType.New:
					return FindInternal(((NewExpression)expr).Arguments, func);
				case ExpressionType.NewArrayBounds:
					return FindInternal(((NewArrayExpression)expr).Expressions, func);
				case ExpressionType.NewArrayInit:
					return FindInternal(((NewArrayExpression)expr).Expressions, func);
				case ExpressionType.TypeEqual:
				case ExpressionType.TypeIs:
					return FindInternal(((TypeBinaryExpression)expr).Expression, func);

				case ExpressionType.Block:
				{
					var e = (BlockExpression)expr;

					return
						FindInternal(e.Expressions, func) ??
							FindInternal(e.Variables, func);
				}

				case ExpressionType.Dynamic:
				{
					var e = (DynamicExpression)expr;

					return
						FindInternal(e.Arguments, func);
				}

				case ExpressionType.Goto:
				{
					var e = (GotoExpression)expr;

					return
						FindInternal(e.Value, func);
				}

				case ExpressionType.Index:
				{
					var e = (IndexExpression)expr;

					return
						FindInternal(e.Object, func) ??
							FindInternal(e.Arguments, func);
				}

				case ExpressionType.Label:
				{
					var e = (LabelExpression)expr;

					return
						FindInternal(e.DefaultValue, func);
				}

				case ExpressionType.RuntimeVariables:
				{
					var e = (RuntimeVariablesExpression)expr;

					return
						FindInternal(e.Variables, func);
				}

				case ExpressionType.Loop:
				{
					var e = (LoopExpression)expr;

					return
						FindInternal(e.Body, func);
				}

				case ExpressionType.Switch:
				{
					var e = (SwitchExpression)expr;

					return
						FindInternal(e.SwitchValue, func) ??
							FindInternal(e.Cases, cs => FindInternal(cs.TestValues, func) ?? FindInternal(cs.Body, func)) ??
								FindInternal(e.DefaultBody, func);
				}

				case ExpressionType.Try:
				{
					var e = (TryExpression)expr;

					return
						FindInternal(e.Body, func) ??
							FindInternal(
								e.Handlers, h => FindInternal(h.Variable, func) ?? FindInternal(h.Filter, func) ?? FindInternal(h.Body, func))
								??
								FindInternal(e.Finally, func) ??
									FindInternal(e.Fault, func);
				}

				case ExpressionType.Extension:
					if (expr.CanReduce)
						return FindInternal(expr.Reduce(), func);
					break;
			}

			return null;
		}
		#endregion

		#region Transform
		/// <summary>
		/// Replaces lambda body parameter and returns modified body.
		/// </summary>
		/// <param name="lambda">Original lambda.</param>
		/// <param name="exprToReplaceParameter">An expression to replace lambda parameter.</param>
		/// <returns>Modified body.</returns>
		[Pure][JetBrains.Annotations.NotNull]
		public static Expression ReplaceParameters(
			[JetBrains.Annotations.NotNull] this LambdaExpression lambda, [JetBrains.Annotations.NotNull] Expression exprToReplaceParameter)
		{
			Code.NotNull(lambda, nameof(lambda));
			Code.NotNull(exprToReplaceParameter, nameof(exprToReplaceParameter));

			if (lambda.Parameters.Count == 0)
				throw new ArgumentException("Provided lambda has to have at least one parameter.");

			return TransformInternal(lambda.Body, e => e == lambda.Parameters[0] ? exprToReplaceParameter : e);
		}

		/// <summary>
		/// Replaces lambda body parameters and returns modified body.
		/// </summary>
		/// <param name="lambda">Original lambda.</param>
		/// <param name="exprToReplaceParameter">Expressions to replace lambda parameters.</param>
		/// <returns>Modified body.</returns>
		[Pure]
		[JetBrains.Annotations.NotNull]
		public static Expression ReplaceParameters(
			[JetBrains.Annotations.NotNull] this LambdaExpression lambda, [JetBrains.Annotations.NotNull] params Expression[] exprToReplaceParameter)
		{
			Code.NotNull(lambda, nameof(lambda));
			Code.NotNull(exprToReplaceParameter, nameof(exprToReplaceParameter));

			return TransformInternal(
				lambda.Body, e =>
				{
					for (var i = 0; i < lambda.Parameters.Count && i < exprToReplaceParameter.Length; i++)
					{
						if (e == lambda.Parameters[i])
							return exprToReplaceParameter[i];
					}

					return e;
				});
		}

		[JetBrains.Annotations.NotNull]
		private static IEnumerable<T> TransformInternal<T>([JetBrains.Annotations.NotNull] ICollection<T> source, [JetBrains.Annotations.NotNull, InstantHandle] Func<T, T> func)
			where T : class
		{
			var modified = false;
			var list = new List<T>();

			foreach (var item in source)
			{
				var e = func(item);
				list.Add(e);
				modified = modified || e != item;
			}

			return modified ? list : source;
		}

		[JetBrains.Annotations.NotNull]
		private static IEnumerable<T> TransformInternal<T>([JetBrains.Annotations.NotNull] ICollection<T> source, [JetBrains.Annotations.NotNull, InstantHandle] Func<Expression, Expression> func)
			where T : Expression
		{
			var modified = false;
			var list = new List<T>();

			foreach (var item in source)
			{
				var e = TransformInternal(item, func);
				list.Add((T)e);
				modified = modified || e != item;
			}

			return modified ? list : source;
		}

		/// <summary>
		/// Transforms original expression.
		/// </summary>
		/// <typeparam name="T">Type of expression.</typeparam>
		/// <param name="expr">Expression to transform.</param>
		/// <param name="func">Transform function.</param>
		/// <returns>Modified expression.</returns>
		[Pure]
		[ContractAnnotation("expr: null => null; expr: notnull => notnull")]
		[return:NotNullIfNotNull("expr")]
		public static T? Transform<T>(this T? expr, Func<Expression, Expression> func)
			where T : LambdaExpression
		{
			Code.NotNull(func, nameof(func));

			return (T?)TransformInternal(expr, func);
		}

		/// <summary>
		/// Transforms original expression.
		/// </summary>
		/// <param name="expr">Expression to transform.</param>
		/// <param name="func">Transform function.</param>
		/// <returns>Modified expression.</returns>
		[Pure]
		[ContractAnnotation("expr: null => null; expr: notnull => notnull")]
		[return:NotNullIfNotNull("expr")]
		public static Expression? Transform(this Expression? expr, [InstantHandle] Func<Expression, Expression> func)
		{
			Code.NotNull(func, nameof(func));

			return TransformInternal(expr, func);
		}

		[ContractAnnotation("expr: null => null; expr: notnull => notnull")]
<<<<<<< HEAD
		[return:NotNullIfNotNull("expr")]
		private static Expression? TransformInternal(this Expression? expr, [InstantHandle] Func<Expression, Expression> func)
=======
		private static Expression TransformInternal(
			[CanBeNull] this Expression expr,
			[NotNull, InstantHandle] Func<Expression, Expression> func)
>>>>>>> 5c65cb0b
		{
			if (expr == null)
				return null;

			{
				var ex = func(expr);
				if (ex != expr)
					return ex;
			}

			switch (expr.NodeType)
			{
				case ExpressionType.Add:
				case ExpressionType.AddChecked:
				case ExpressionType.And:
				case ExpressionType.AndAlso:
				case ExpressionType.ArrayIndex:
				case ExpressionType.Assign:
				case ExpressionType.Coalesce:
				case ExpressionType.Divide:
				case ExpressionType.Equal:
				case ExpressionType.ExclusiveOr:
				case ExpressionType.GreaterThan:
				case ExpressionType.GreaterThanOrEqual:
				case ExpressionType.LeftShift:
				case ExpressionType.LessThan:
				case ExpressionType.LessThanOrEqual:
				case ExpressionType.Modulo:
				case ExpressionType.Multiply:
				case ExpressionType.MultiplyChecked:
				case ExpressionType.NotEqual:
				case ExpressionType.Or:
				case ExpressionType.OrElse:
				case ExpressionType.Power:
				case ExpressionType.RightShift:
				case ExpressionType.Subtract:
				case ExpressionType.SubtractChecked:
				case ExpressionType.AddAssign:
				case ExpressionType.AndAssign:
				case ExpressionType.DivideAssign:
				case ExpressionType.ExclusiveOrAssign:
				case ExpressionType.LeftShiftAssign:
				case ExpressionType.ModuloAssign:
				case ExpressionType.MultiplyAssign:
				case ExpressionType.OrAssign:
				case ExpressionType.PowerAssign:
				case ExpressionType.RightShiftAssign:
				case ExpressionType.SubtractAssign:
				case ExpressionType.AddAssignChecked:
				case ExpressionType.MultiplyAssignChecked:
				case ExpressionType.SubtractAssignChecked:
				{
					var e = (BinaryExpression)expr;
					return e.Update(
						TransformInternal(e.Left, func),
						(LambdaExpression)TransformInternal(e.Conversion, func),
						TransformInternal(e.Right, func));
				}

				case ExpressionType.ArrayLength:
				case ExpressionType.Convert:
				case ExpressionType.ConvertChecked:
				case ExpressionType.Negate:
				case ExpressionType.NegateChecked:
				case ExpressionType.Not:
				case ExpressionType.Quote:
				case ExpressionType.TypeAs:
				case ExpressionType.UnaryPlus:
				case ExpressionType.Decrement:
				case ExpressionType.Increment:
				case ExpressionType.IsFalse:
				case ExpressionType.IsTrue:
				case ExpressionType.Throw:
				case ExpressionType.Unbox:
				case ExpressionType.PreIncrementAssign:
				case ExpressionType.PreDecrementAssign:
				case ExpressionType.PostIncrementAssign:
				case ExpressionType.PostDecrementAssign:
				case ExpressionType.OnesComplement:
				{
					var e = (UnaryExpression)expr;
					return e.Update(TransformInternal(e.Operand, func));
				}

				case ExpressionType.Call:
				{
					var e = (MethodCallExpression)expr;
					return e.Update(
						TransformInternal(e.Object, func),
						TransformInternal(e.Arguments, func));
				}

				case ExpressionType.Conditional:
				{
					var e = (ConditionalExpression)expr;
					return e.Update(
						TransformInternal(e.Test, func),
						TransformInternal(e.IfTrue, func),
						TransformInternal(e.IfFalse, func));
				}

				case ExpressionType.Invoke:
				{
					var e = (InvocationExpression)expr;
					return e.Update(
						TransformInternal(e.Expression, func),
						TransformInternal(e.Arguments, func));
				}

				case ExpressionType.Lambda:
				{
					var e = (LambdaExpression)expr;
					var b = TransformInternal(e.Body, func);
					var p = TransformInternal(e.Parameters, func);

					return b != e.Body || !ReferenceEquals(p, e.Parameters) ? Expression.Lambda(expr.Type, b, p.ToArray()) : expr;
				}

				case ExpressionType.ListInit:
				{
					var e = (ListInitExpression)expr;
					return e.Update(
						(NewExpression)TransformInternal(e.NewExpression, func),
						TransformInternal(
							e.Initializers, p =>
							{
								var args = TransformInternal(p.Arguments, func);
								return !ReferenceEquals(args, p.Arguments) ? Expression.ElementInit(p.AddMethod, args) : p;
							}));
				}

				case ExpressionType.MemberAccess:
				{
					var e = (MemberExpression)expr;
					DebugCode.BugIf(e.Expression == null, "e.Expression == null");
					return e.Update(TransformInternal(e.Expression, func));
				}

				case ExpressionType.MemberInit:
				{
					MemberBinding Modify(MemberBinding b)
					{
						switch (b.BindingType)
						{
							case MemberBindingType.Assignment:
							{
								var ma = (MemberAssignment)b;
								return ma.Update(TransformInternal(ma.Expression, func));
							}

							case MemberBindingType.ListBinding:
							{
								var ml = (MemberListBinding)b;
								return ml.Update(TransformInternal(ml.Initializers, p =>
								{
									var args = TransformInternal(p.Arguments, func);
									return !ReferenceEquals(args, p.Arguments) ? Expression.ElementInit(p.AddMethod, args) : p;
								}));
							}

							case MemberBindingType.MemberBinding:
							{
								var mm = (MemberMemberBinding)b;
								return mm.Update(TransformInternal(mm.Bindings, Modify));
							}
						}

						return b;
					}

					var e = (MemberInitExpression)expr;
					return e.Update(
						(NewExpression)TransformInternal(e.NewExpression, func),
						TransformInternal(e.Bindings, Modify));
				}

				case ExpressionType.New:
				{
					var e = (NewExpression)expr;
					return e.Update(TransformInternal(e.Arguments, func));
				}

				case ExpressionType.NewArrayBounds:
				case ExpressionType.NewArrayInit:
				{
					var e = (NewArrayExpression)expr;
					return e.Update(TransformInternal(e.Expressions, func));
				}

				case ExpressionType.TypeEqual:
				case ExpressionType.TypeIs:
				{
					var e = (TypeBinaryExpression)expr;
					return e.Update(TransformInternal(e.Expression, func));
				}

				case ExpressionType.Block:
				{
					var e = (BlockExpression)expr;
					return e.Update(
						TransformInternal(e.Variables, func),
						TransformInternal(e.Expressions, func));
				}

				case ExpressionType.DebugInfo:
				case ExpressionType.Default:
				case ExpressionType.Extension:
				case ExpressionType.Constant:
				case ExpressionType.Parameter:
					return expr;

				case ExpressionType.Dynamic:
				{
					var e = (DynamicExpression)expr;
					return e.Update(TransformInternal(e.Arguments, func));
				}

				case ExpressionType.Goto:
				{
					var e = (GotoExpression)expr;
					return e.Update(e.Target, TransformInternal(e.Value, func));
				}

				case ExpressionType.Index:
				{
					var e = (IndexExpression)expr;
					DebugCode.BugIf(e.Object == null, "e.Object == null");
					return e.Update(
						TransformInternal(e.Object, func),
						TransformInternal(e.Arguments, func));
				}

				case ExpressionType.Label:
				{
					var e = (LabelExpression)expr;
					return e.Update(e.Target, TransformInternal(e.DefaultValue, func));
				}

				case ExpressionType.RuntimeVariables:
				{
					var e = (RuntimeVariablesExpression)expr;
					return e.Update(TransformInternal(e.Variables, func));
				}

				case ExpressionType.Loop:
				{
					var e = (LoopExpression)expr;
					return e.Update(e.BreakLabel, e.ContinueLabel, TransformInternal(e.Body, func));
				}

				case ExpressionType.Switch:
				{
					var e = (SwitchExpression)expr;
					return e.Update(
						TransformInternal(e.SwitchValue, func),
						TransformInternal(
							e.Cases, cs => cs.Update(TransformInternal(cs.TestValues, func), TransformInternal(cs.Body, func))),
						TransformInternal(e.DefaultBody, func));
				}

				case ExpressionType.Try:
				{
					var e = (TryExpression)expr;
					return e.Update(
						TransformInternal(e.Body, func),
						TransformInternal(
							e.Handlers,
							h =>
								h.Update(
									(ParameterExpression)TransformInternal(h.Variable, func), TransformInternal(h.Filter, func),
									TransformInternal(h.Body, func))),
						TransformInternal(e.Finally, func),
						TransformInternal(e.Fault, func));
				}
			}

			throw new InvalidOperationException();
		}
		#endregion

		private static Func<Expression, string>? _getDebugView;

		/// <summary>
		/// Gets the DebugView internal property value of provided expression.
		/// </summary>
		/// <param name="expression">Expression to get DebugView.</param>
		/// <returns>DebugView value.</returns>
		[JetBrains.Annotations.NotNull]
		public static string GetDebugView([JetBrains.Annotations.NotNull] this Expression expression)
		{
			Code.NotNull(expression, nameof(expression));

			if (_getDebugView == null)
			{
				var p = Expression.Parameter(typeof(Expression));

				try
				{
					var l = Expression.Lambda<Func<Expression, string>>(
						Expression.PropertyOrField(p, "DebugView"),
						p);

					_getDebugView = l.Compile();
				}
				catch (ArgumentException)
				{
					var l = Expression.Lambda<Func<Expression, string>>(
						Expression.Call(p, InfoOf<Expression>.Method(e => e.ToString())),
						p);

					_getDebugView = l.Compile();
				}
			}

			return _getDebugView(expression);
		}
	}
}

#endif<|MERGE_RESOLUTION|>--- conflicted
+++ resolved
@@ -16,7 +16,7 @@
 	static partial class ExpressionExtensions
 	{
 		#region Visit
-		private static void VisitInternal<T>([JetBrains.Annotations.NotNull] IEnumerable<T> source, [JetBrains.Annotations.NotNull, InstantHandle] Action<T> func)
+		private static void VisitInternal<T>(IEnumerable<T> source, [InstantHandle] Action<T> func)
 		{
 			foreach (var item in source)
 				func(item);
@@ -1062,14 +1062,8 @@
 		}
 
 		[ContractAnnotation("expr: null => null; expr: notnull => notnull")]
-<<<<<<< HEAD
 		[return:NotNullIfNotNull("expr")]
 		private static Expression? TransformInternal(this Expression? expr, [InstantHandle] Func<Expression, Expression> func)
-=======
-		private static Expression TransformInternal(
-			[CanBeNull] this Expression expr,
-			[NotNull, InstantHandle] Func<Expression, Expression> func)
->>>>>>> 5c65cb0b
 		{
 			if (expr == null)
 				return null;
