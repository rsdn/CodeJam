﻿#if !LESSTHAN_NET40
using System;
using System.Collections.Generic;
using System.Diagnostics.CodeAnalysis;
using System.Linq;
using System.Linq.Expressions;

using CodeJam.Reflection;

using JetBrains.Annotations;

namespace CodeJam.Expressions
{
	static partial class ExpressionExtensions
	{
		#region Visit
		private static void VisitInternal<T>(IEnumerable<T> source, Action<T> func)
		{
			foreach (var item in source)
				func(item);
		}

		private static void VisitInternal<T>(IEnumerable<T> source, Action<Expression> func)
			where T : Expression
		{
			foreach (var item in source)
				VisitInternal(item, func);
		}

		/// <summary>
		/// Visits expression tree.
		/// </summary>
		/// <param name="expr"><see cref="Expression"/> to visit.</param>
		/// <param name="func">Visit action.</param>
		public static void Visit([CanBeNull] this Expression expr, [NotNull] Action<Expression> func)
		{
			Code.NotNull(func, nameof(func));

			VisitInternal(expr, func);
		}

		private static void VisitInternal(this Expression expr, Action<Expression> func)
		{
			if (expr == null)
				return;

			switch (expr.NodeType)
			{
				case ExpressionType.Add:
				case ExpressionType.AddChecked:
				case ExpressionType.And:
				case ExpressionType.AndAlso:
				case ExpressionType.ArrayIndex:
				case ExpressionType.Assign:
				case ExpressionType.Coalesce:
				case ExpressionType.Divide:
				case ExpressionType.Equal:
				case ExpressionType.ExclusiveOr:
				case ExpressionType.GreaterThan:
				case ExpressionType.GreaterThanOrEqual:
				case ExpressionType.LeftShift:
				case ExpressionType.LessThan:
				case ExpressionType.LessThanOrEqual:
				case ExpressionType.Modulo:
				case ExpressionType.Multiply:
				case ExpressionType.MultiplyChecked:
				case ExpressionType.NotEqual:
				case ExpressionType.Or:
				case ExpressionType.OrElse:
				case ExpressionType.Power:
				case ExpressionType.RightShift:
				case ExpressionType.Subtract:
				case ExpressionType.SubtractChecked:
				case ExpressionType.AddAssign:
				case ExpressionType.AndAssign:
				case ExpressionType.DivideAssign:
				case ExpressionType.ExclusiveOrAssign:
				case ExpressionType.LeftShiftAssign:
				case ExpressionType.ModuloAssign:
				case ExpressionType.MultiplyAssign:
				case ExpressionType.OrAssign:
				case ExpressionType.PowerAssign:
				case ExpressionType.RightShiftAssign:
				case ExpressionType.SubtractAssign:
				case ExpressionType.AddAssignChecked:
				case ExpressionType.MultiplyAssignChecked:
				case ExpressionType.SubtractAssignChecked:
				{
					var e = (BinaryExpression)expr;

					VisitInternal(e.Conversion, func);
					VisitInternal(e.Left, func);
					VisitInternal(e.Right, func);

					break;
				}

				case ExpressionType.ArrayLength:
				case ExpressionType.Convert:
				case ExpressionType.ConvertChecked:
				case ExpressionType.Negate:
				case ExpressionType.NegateChecked:
				case ExpressionType.Not:
				case ExpressionType.Quote:
				case ExpressionType.TypeAs:
				case ExpressionType.UnaryPlus:
				case ExpressionType.Decrement:
				case ExpressionType.Increment:
				case ExpressionType.IsFalse:
				case ExpressionType.IsTrue:
				case ExpressionType.Throw:
				case ExpressionType.Unbox:
				case ExpressionType.PreIncrementAssign:
				case ExpressionType.PreDecrementAssign:
				case ExpressionType.PostIncrementAssign:
				case ExpressionType.PostDecrementAssign:
				case ExpressionType.OnesComplement:
				{
					VisitInternal(((UnaryExpression)expr).Operand, func);
					break;
				}

				case ExpressionType.Call:
				{
					var e = (MethodCallExpression)expr;

					VisitInternal(e.Object, func);
					VisitInternal(e.Arguments, func);

					break;
				}

				case ExpressionType.Conditional:
				{
					var e = (ConditionalExpression)expr;

					VisitInternal(e.Test, func);
					VisitInternal(e.IfTrue, func);
					VisitInternal(e.IfFalse, func);

					break;
				}

				case ExpressionType.Invoke:
				{
					var e = (InvocationExpression)expr;

					VisitInternal(e.Expression, func);
					VisitInternal(e.Arguments, func);

					break;
				}

				case ExpressionType.Lambda:
				{
					var e = (LambdaExpression)expr;

					VisitInternal(e.Body, func);
					VisitInternal(e.Parameters, func);

					break;
				}

				case ExpressionType.ListInit:
				{
					var e = (ListInitExpression)expr;

					VisitInternal(e.NewExpression, func);
					VisitInternal(e.Initializers, ex => VisitInternal(ex.Arguments, func));

					break;
				}

				case ExpressionType.MemberAccess:
				{
					VisitInternal(((MemberExpression)expr).Expression, func);
					break;
				}

				case ExpressionType.MemberInit:
				{
					void Action(MemberBinding b)
					{
						switch (b.BindingType)
						{
							case MemberBindingType.Assignment:
								VisitInternal(((MemberAssignment)b).Expression, func);
								break;
							case MemberBindingType.ListBinding:
								VisitInternal(((MemberListBinding)b).Initializers, p => VisitInternal(p.Arguments, func));
								break;
							case MemberBindingType.MemberBinding:
								VisitInternal(((MemberMemberBinding)b).Bindings, Action);
								break;
						}
					}

					var e = (MemberInitExpression)expr;

					VisitInternal(e.NewExpression, func);
					VisitInternal(e.Bindings, Action);

					break;
				}

				case ExpressionType.New:
					VisitInternal(((NewExpression)expr).Arguments, func);
					break;
				case ExpressionType.NewArrayBounds:
					VisitInternal(((NewArrayExpression)expr).Expressions, func);
					break;
				case ExpressionType.NewArrayInit:
					VisitInternal(((NewArrayExpression)expr).Expressions, func);
					break;
				case ExpressionType.TypeEqual:
				case ExpressionType.TypeIs:
					VisitInternal(((TypeBinaryExpression)expr).Expression, func);
					break;

				case ExpressionType.Block:
				{
					var e = (BlockExpression)expr;

					VisitInternal(e.Expressions, func);
					VisitInternal(e.Variables, func);

					break;
				}

				case ExpressionType.Dynamic:
				{
					var e = (DynamicExpression)expr;

					VisitInternal(e.Arguments, func);

					break;
				}

				case ExpressionType.Goto:
				{
					var e = (GotoExpression)expr;

					VisitInternal(e.Value, func);

					break;
				}

				case ExpressionType.Index:
				{
					var e = (IndexExpression)expr;

					VisitInternal(e.Object, func);
					VisitInternal(e.Arguments, func);

					break;
				}

				case ExpressionType.Label:
				{
					var e = (LabelExpression)expr;

					VisitInternal(e.DefaultValue, func);

					break;
				}

				case ExpressionType.RuntimeVariables:
				{
					var e = (RuntimeVariablesExpression)expr;

					VisitInternal(e.Variables, func);

					break;
				}

				case ExpressionType.Loop:
				{
					var e = (LoopExpression)expr;

					VisitInternal(e.Body, func);

					break;
				}

				case ExpressionType.Switch:
				{
					var e = (SwitchExpression)expr;

					VisitInternal(e.SwitchValue, func);
					VisitInternal(
						e.Cases, cs =>
						{
							VisitInternal(cs.TestValues, func);
							VisitInternal(cs.Body, func);
						});
					VisitInternal(e.DefaultBody, func);

					break;
				}

				case ExpressionType.Try:
				{
					var e = (TryExpression)expr;

					VisitInternal(e.Body, func);
					VisitInternal(
						e.Handlers, h =>
						{
							VisitInternal(h.Variable, func);
							VisitInternal(h.Filter, func);
							VisitInternal(h.Body, func);
						});
					VisitInternal(e.Finally, func);
					VisitInternal(e.Fault, func);

					break;
				}

				case ExpressionType.Extension:
				{
					if (expr.CanReduce)
						VisitInternal(expr.Reduce(), func);
					break;
				}
			}

			func(expr);
		}

		private static void VisitInternal<T>(IEnumerable<T> source, Func<T, bool> func)
		{
			foreach (var item in source)
				func(item);
		}

		private static void VisitInternal<T>(IEnumerable<T> source, Func<Expression, bool> func)
			where T : Expression
		{
			foreach (var item in source)
				VisitInternal(item, func);
		}

		/// <summary>
		/// Visits expression tree.
		/// </summary>
		/// <param name="expr"><see cref="Expression"/> to visit.</param>
		/// <param name="func">Visit function. Return true to stop.</param>
		public static void Visit([CanBeNull] this Expression expr, [NotNull] Func<Expression, bool> func)
		{
			Code.NotNull(func, nameof(func));

			VisitInternal(expr, func);
		}

		[SuppressMessage("ReSharper", "TailRecursiveCall")]
		private static void VisitInternal(this Expression expr, Func<Expression, bool> func)
		{
			if (expr == null || !func(expr))
				return;

			switch (expr.NodeType)
			{
				case ExpressionType.Add:
				case ExpressionType.AddChecked:
				case ExpressionType.And:
				case ExpressionType.AndAlso:
				case ExpressionType.ArrayIndex:
				case ExpressionType.Assign:
				case ExpressionType.Coalesce:
				case ExpressionType.Divide:
				case ExpressionType.Equal:
				case ExpressionType.ExclusiveOr:
				case ExpressionType.GreaterThan:
				case ExpressionType.GreaterThanOrEqual:
				case ExpressionType.LeftShift:
				case ExpressionType.LessThan:
				case ExpressionType.LessThanOrEqual:
				case ExpressionType.Modulo:
				case ExpressionType.Multiply:
				case ExpressionType.MultiplyChecked:
				case ExpressionType.NotEqual:
				case ExpressionType.Or:
				case ExpressionType.OrElse:
				case ExpressionType.Power:
				case ExpressionType.RightShift:
				case ExpressionType.Subtract:
				case ExpressionType.SubtractChecked:
				case ExpressionType.AddAssign:
				case ExpressionType.AndAssign:
				case ExpressionType.DivideAssign:
				case ExpressionType.ExclusiveOrAssign:
				case ExpressionType.LeftShiftAssign:
				case ExpressionType.ModuloAssign:
				case ExpressionType.MultiplyAssign:
				case ExpressionType.OrAssign:
				case ExpressionType.PowerAssign:
				case ExpressionType.RightShiftAssign:
				case ExpressionType.SubtractAssign:
				case ExpressionType.AddAssignChecked:
				case ExpressionType.MultiplyAssignChecked:
				case ExpressionType.SubtractAssignChecked:
				{
					var e = (BinaryExpression)expr;

					VisitInternal(e.Conversion, func);
					VisitInternal(e.Left, func);
					VisitInternal(e.Right, func);

					break;
				}

				case ExpressionType.ArrayLength:
				case ExpressionType.Convert:
				case ExpressionType.ConvertChecked:
				case ExpressionType.Negate:
				case ExpressionType.NegateChecked:
				case ExpressionType.Not:
				case ExpressionType.Quote:
				case ExpressionType.TypeAs:
				case ExpressionType.UnaryPlus:
				case ExpressionType.Decrement:
				case ExpressionType.Increment:
				case ExpressionType.IsFalse:
				case ExpressionType.IsTrue:
				case ExpressionType.Throw:
				case ExpressionType.Unbox:
				case ExpressionType.PreIncrementAssign:
				case ExpressionType.PreDecrementAssign:
				case ExpressionType.PostIncrementAssign:
				case ExpressionType.PostDecrementAssign:
				case ExpressionType.OnesComplement:
				{
					VisitInternal(((UnaryExpression)expr).Operand, func);
					break;
				}

				case ExpressionType.Call:
				{
					var e = (MethodCallExpression)expr;

					VisitInternal(e.Object, func);
					VisitInternal(e.Arguments, func);

					break;
				}

				case ExpressionType.Conditional:
				{
					var e = (ConditionalExpression)expr;

					VisitInternal(e.Test, func);
					VisitInternal(e.IfTrue, func);
					VisitInternal(e.IfFalse, func);

					break;
				}

				case ExpressionType.Invoke:
				{
					var e = (InvocationExpression)expr;

					VisitInternal(e.Expression, func);
					VisitInternal(e.Arguments, func);

					break;
				}

				case ExpressionType.Lambda:
				{
					var e = (LambdaExpression)expr;

					VisitInternal(e.Body, func);
					VisitInternal(e.Parameters, func);

					break;
				}

				case ExpressionType.ListInit:
				{
					var e = (ListInitExpression)expr;

					VisitInternal(e.NewExpression, func);
					VisitInternal(e.Initializers, ex => VisitInternal(ex.Arguments, func));

					break;
				}

				case ExpressionType.MemberAccess:
					VisitInternal(((MemberExpression)expr).Expression, func);
					break;

				case ExpressionType.MemberInit:
				{
					bool Modify(MemberBinding b)
					{
						switch (b.BindingType)
						{
							case MemberBindingType.Assignment:
								VisitInternal(((MemberAssignment)b).Expression, func);
								break;
							case MemberBindingType.ListBinding:
								VisitInternal(((MemberListBinding)b).Initializers, p => VisitInternal(p.Arguments, func));
								break;
							case MemberBindingType.MemberBinding:
								VisitInternal(((MemberMemberBinding)b).Bindings, Modify);
								break;
						}

						return true;
					}

					var e = (MemberInitExpression)expr;

					VisitInternal(e.NewExpression, func);
					VisitInternal(e.Bindings, Modify);

					break;
				}

				case ExpressionType.New:
					VisitInternal(((NewExpression)expr).Arguments, func);
					break;
				case ExpressionType.NewArrayBounds:
					VisitInternal(((NewArrayExpression)expr).Expressions, func);
					break;
				case ExpressionType.NewArrayInit:
					VisitInternal(((NewArrayExpression)expr).Expressions, func);
					break;
				case ExpressionType.TypeEqual:
				case ExpressionType.TypeIs:
					VisitInternal(((TypeBinaryExpression)expr).Expression, func);
					break;

				case ExpressionType.Block:
				{
					var e = (BlockExpression)expr;

					VisitInternal(e.Expressions, func);
					VisitInternal(e.Variables, func);

					break;
				}

				case ExpressionType.Dynamic:
				{
					var e = (DynamicExpression)expr;

					VisitInternal(e.Arguments, func);

					break;
				}

				case ExpressionType.Goto:
				{
					var e = (GotoExpression)expr;

					VisitInternal(e.Value, func);

					break;
				}

				case ExpressionType.Index:
				{
					var e = (IndexExpression)expr;

					VisitInternal(e.Object, func);
					VisitInternal(e.Arguments, func);

					break;
				}

				case ExpressionType.Label:
				{
					var e = (LabelExpression)expr;

					VisitInternal(e.DefaultValue, func);

					break;
				}

				case ExpressionType.RuntimeVariables:
				{
					var e = (RuntimeVariablesExpression)expr;

					VisitInternal(e.Variables, func);

					break;
				}

				case ExpressionType.Loop:
				{
					var e = (LoopExpression)expr;

					VisitInternal(e.Body, func);

					break;
				}

				case ExpressionType.Switch:
				{
					var e = (SwitchExpression)expr;

					VisitInternal(e.SwitchValue, func);
					VisitInternal(
						e.Cases, cs =>
						{
							VisitInternal(cs.TestValues, func);
							VisitInternal(cs.Body, func);
						});
					VisitInternal(e.DefaultBody, func);

					break;
				}

				case ExpressionType.Try:
				{
					var e = (TryExpression)expr;

					VisitInternal(e.Body, func);
					VisitInternal(
						e.Handlers, h =>
						{
							VisitInternal(h.Variable, func);
							VisitInternal(h.Filter, func);
							VisitInternal(h.Body, func);
						});
					VisitInternal(e.Finally, func);
					VisitInternal(e.Fault, func);

					break;
				}

				case ExpressionType.Extension:
				{
					if (expr.CanReduce)
						VisitInternal(expr.Reduce(), func);
					break;
				}
			}
		}
		#endregion

		#region Find
		[CanBeNull]
		private static Expression FindInternal<T>([NotNull] IEnumerable<T> source, [NotNull] Func<T, Expression> func)
		{
			foreach (var item in source)
			{
				var ex = func(item);
				if (ex != null)
					return ex;
			}

			return null;
		}

		[CanBeNull]
		private static Expression FindInternal<T>([NotNull] IEnumerable<T> source, [NotNull] Func<Expression, bool> func)
			where T : Expression
		{
			foreach (var item in source)
			{
				var f = FindInternal(item, func);
				if (f != null)
					return f;
			}

			return null;
		}

		/// <summary>
		/// Finds an expression in expression tree.
		/// </summary>
		/// <param name="expr"><see cref="Expression"/> to VisitInternal.</param>
		/// <param name="exprToFind">Expression to find.</param>
		/// <returns>Found expression or null.</returns>
		[Pure]
		public static Expression Find([CanBeNull] this Expression expr, [NotNull] Expression exprToFind)
		{
			Code.NotNull(exprToFind, nameof(exprToFind));

			return expr.FindInternal(e => e == exprToFind);
		}

		/// <summary>
		/// Finds and expression in expression tree.
		/// </summary>
		/// <param name="expr"><see cref="Expression"/> to VisitInternal.</param>
		/// <param name="func">Find function. Return true if expression is found.</param>
		/// <returns>Found expression or null.</returns>
		[Pure]
		public static Expression Find([CanBeNull] this Expression expr, [NotNull] Func<Expression, bool> func)
		{
			Code.NotNull(func, nameof(func));

			return FindInternal(expr, func);
		}

		[SuppressMessage("ReSharper", "TailRecursiveCall")]
		[ContractAnnotation("expr:null => null")]
		[CanBeNull]
		private static Expression FindInternal([CanBeNull] this Expression expr, [NotNull] Func<Expression, bool> func)
		{
			if (expr == null || func(expr))
				return expr;

			switch (expr.NodeType)
			{
				case ExpressionType.Add:
				case ExpressionType.AddChecked:
				case ExpressionType.And:
				case ExpressionType.AndAlso:
				case ExpressionType.ArrayIndex:
				case ExpressionType.Assign:
				case ExpressionType.Coalesce:
				case ExpressionType.Divide:
				case ExpressionType.Equal:
				case ExpressionType.ExclusiveOr:
				case ExpressionType.GreaterThan:
				case ExpressionType.GreaterThanOrEqual:
				case ExpressionType.LeftShift:
				case ExpressionType.LessThan:
				case ExpressionType.LessThanOrEqual:
				case ExpressionType.Modulo:
				case ExpressionType.Multiply:
				case ExpressionType.MultiplyChecked:
				case ExpressionType.NotEqual:
				case ExpressionType.Or:
				case ExpressionType.OrElse:
				case ExpressionType.Power:
				case ExpressionType.RightShift:
				case ExpressionType.Subtract:
				case ExpressionType.SubtractChecked:
				case ExpressionType.AddAssign:
				case ExpressionType.AndAssign:
				case ExpressionType.DivideAssign:
				case ExpressionType.ExclusiveOrAssign:
				case ExpressionType.LeftShiftAssign:
				case ExpressionType.ModuloAssign:
				case ExpressionType.MultiplyAssign:
				case ExpressionType.OrAssign:
				case ExpressionType.PowerAssign:
				case ExpressionType.RightShiftAssign:
				case ExpressionType.SubtractAssign:
				case ExpressionType.AddAssignChecked:
				case ExpressionType.MultiplyAssignChecked:
				case ExpressionType.SubtractAssignChecked:
				{
					var e = (BinaryExpression)expr;

					return
						FindInternal(e.Conversion, func) ??
							FindInternal(e.Left, func) ??
								FindInternal(e.Right, func);
				}

				case ExpressionType.ArrayLength:
				case ExpressionType.Convert:
				case ExpressionType.ConvertChecked:
				case ExpressionType.Negate:
				case ExpressionType.NegateChecked:
				case ExpressionType.Not:
				case ExpressionType.Quote:
				case ExpressionType.TypeAs:
				case ExpressionType.UnaryPlus:
				case ExpressionType.Decrement:
				case ExpressionType.Increment:
				case ExpressionType.IsFalse:
				case ExpressionType.IsTrue:
				case ExpressionType.Throw:
				case ExpressionType.Unbox:
				case ExpressionType.PreIncrementAssign:
				case ExpressionType.PreDecrementAssign:
				case ExpressionType.PostIncrementAssign:
				case ExpressionType.PostDecrementAssign:
				case ExpressionType.OnesComplement:
					return FindInternal(((UnaryExpression)expr).Operand, func);

				case ExpressionType.Call:
				{
					var e = (MethodCallExpression)expr;

					return
						FindInternal(e.Object, func) ??
							FindInternal(e.Arguments, func);
				}

				case ExpressionType.Conditional:
				{
					var e = (ConditionalExpression)expr;

					return
						FindInternal(e.Test, func) ??
							FindInternal(e.IfTrue, func) ??
								FindInternal(e.IfFalse, func);
				}

				case ExpressionType.Invoke:
				{
					var e = (InvocationExpression)expr;

					return
						FindInternal(e.Expression, func) ??
							FindInternal(e.Arguments, func);
				}

				case ExpressionType.Lambda:
				{
					var e = (LambdaExpression)expr;

					return
						FindInternal(e.Body, func) ??
							FindInternal(e.Parameters, func);
				}

				case ExpressionType.ListInit:
				{
					var e = (ListInitExpression)expr;

					return
						FindInternal(e.NewExpression, func) ??
							FindInternal(e.Initializers, ex => FindInternal(ex.Arguments, func));
				}

				case ExpressionType.MemberAccess:
					return FindInternal(((MemberExpression)expr).Expression, func);

				case ExpressionType.MemberInit:
				{
					Expression Func(MemberBinding b)
					{
						switch (b.BindingType)
						{
							case MemberBindingType.Assignment:
								return FindInternal(((MemberAssignment)b).Expression, func);
							case MemberBindingType.ListBinding:
								return FindInternal(((MemberListBinding)b).Initializers, p => FindInternal(p.Arguments, func));
							case MemberBindingType.MemberBinding:
								return FindInternal(((MemberMemberBinding)b).Bindings, Func);
						}

						return null;
					}

					var e = (MemberInitExpression)expr;

					return FindInternal(e.NewExpression, func) ?? FindInternal(e.Bindings, Func);
				}

				case ExpressionType.New:
					return FindInternal(((NewExpression)expr).Arguments, func);
				case ExpressionType.NewArrayBounds:
					return FindInternal(((NewArrayExpression)expr).Expressions, func);
				case ExpressionType.NewArrayInit:
					return FindInternal(((NewArrayExpression)expr).Expressions, func);
				case ExpressionType.TypeEqual:
				case ExpressionType.TypeIs:
					return FindInternal(((TypeBinaryExpression)expr).Expression, func);

				case ExpressionType.Block:
				{
					var e = (BlockExpression)expr;

					return
						FindInternal(e.Expressions, func) ??
							FindInternal(e.Variables, func);
				}

				case ExpressionType.Dynamic:
				{
					var e = (DynamicExpression)expr;

					return
						FindInternal(e.Arguments, func);
				}

				case ExpressionType.Goto:
				{
					var e = (GotoExpression)expr;

					return
						FindInternal(e.Value, func);
				}

				case ExpressionType.Index:
				{
					var e = (IndexExpression)expr;

					return
						FindInternal(e.Object, func) ??
							FindInternal(e.Arguments, func);
				}

				case ExpressionType.Label:
				{
					var e = (LabelExpression)expr;

					return
						FindInternal(e.DefaultValue, func);
				}

				case ExpressionType.RuntimeVariables:
				{
					var e = (RuntimeVariablesExpression)expr;

					return
						FindInternal(e.Variables, func);
				}

				case ExpressionType.Loop:
				{
					var e = (LoopExpression)expr;

					return
						FindInternal(e.Body, func);
				}

				case ExpressionType.Switch:
				{
					var e = (SwitchExpression)expr;

					return
						FindInternal(e.SwitchValue, func) ??
							FindInternal(e.Cases, cs => FindInternal(cs.TestValues, func) ?? FindInternal(cs.Body, func)) ??
								FindInternal(e.DefaultBody, func);
				}

				case ExpressionType.Try:
				{
					var e = (TryExpression)expr;

					return
						FindInternal(e.Body, func) ??
							FindInternal(
								e.Handlers, h => FindInternal(h.Variable, func) ?? FindInternal(h.Filter, func) ?? FindInternal(h.Body, func))
								??
								FindInternal(e.Finally, func) ??
									FindInternal(e.Fault, func);
				}

				case ExpressionType.Extension:
					if (expr.CanReduce)
						return FindInternal(expr.Reduce(), func);
					break;
			}

			return null;
		}
		#endregion

		#region Transform
		/// <summary>
		/// Replaces lambda body parameter and returns modified body.
		/// </summary>
		/// <param name="lambda">Original lambda.</param>
		/// <param name="exprToReplaceParameter">An expression to replace lambda parameter.</param>
		/// <returns>Modified body.</returns>
		[Pure]
		public static Expression ReplaceParameters(
			[NotNull] this LambdaExpression lambda, [NotNull] Expression exprToReplaceParameter)
		{
			Code.NotNull(lambda, nameof(lambda));
			Code.NotNull(exprToReplaceParameter, nameof(exprToReplaceParameter));

			if (lambda.Parameters.Count == 0)
				throw new ArgumentException("Provided lambda has to have at least one parameter.");

			return TransformInternal(lambda.Body, e => e == lambda.Parameters[0] ? exprToReplaceParameter : e);
		}

		/// <summary>
		/// Replaces lambda body parameters and returns modified body.
		/// </summary>
		/// <param name="lambda">Original lambda.</param>
		/// <param name="exprToReplaceParameter">Expressions to replace lambda parameters.</param>
		/// <returns>Modified body.</returns>
		[Pure]
		public static Expression ReplaceParameters(
			[NotNull] this LambdaExpression lambda, [NotNull] params Expression[] exprToReplaceParameter)
		{
			Code.NotNull(lambda, nameof(lambda));
			Code.NotNull(exprToReplaceParameter, nameof(exprToReplaceParameter));

			return TransformInternal(
				lambda.Body, e =>
				{
					for (var i = 0; i < lambda.Parameters.Count && i < exprToReplaceParameter.Length; i++)
					{
						if (e == lambda.Parameters[i])
							return exprToReplaceParameter[i];
					}

					return e;
				});
		}

		[NotNull]
		private static IEnumerable<T> TransformInternal<T>([NotNull] ICollection<T> source, [NotNull] Func<T, T> func)
			where T : class
		{
			var modified = false;
			var list = new List<T>();

			foreach (var item in source)
			{
				var e = func(item);
				list.Add(e);
				modified = modified || e != item;
			}

			return modified ? list : source;
		}

		[NotNull]
		private static IEnumerable<T> TransformInternal<T>([NotNull] ICollection<T> source, [NotNull] Func<Expression, Expression> func)
			where T : Expression
		{
			var modified = false;
			var list = new List<T>();

			foreach (var item in source)
			{
				var e = TransformInternal(item, func);
				list.Add((T)e);
				modified = modified || e != item;
			}

			return modified ? list : source;
		}

		/// <summary>
		/// Transforms original expression.
		/// </summary>
		/// <param name="expr">Expression to transform.</param>
		/// <param name="func">Transform function.</param>
		/// <returns>Modified expression.</returns>
		[Pure, CanBeNull]
		public static T Transform<T>([CanBeNull] this T expr, [NotNull] Func<Expression, Expression> func)
			where T : LambdaExpression
		{
			Code.NotNull(func, nameof(func));

			return (T)TransformInternal(expr, func);
		}

		/// <summary>
		/// Transforms original expression.
		/// </summary>
		/// <param name="expr">Expression to transform.</param>
		/// <param name="func">Transform function.</param>
		/// <returns>Modified expression.</returns>
		[Pure, CanBeNull]
		public static Expression Transform([CanBeNull] this Expression expr, [NotNull] Func<Expression, Expression> func)
		{
			Code.NotNull(func, nameof(func));

			return TransformInternal(expr, func);
		}

<<<<<<< HEAD
		[CanBeNull]
		[ContractAnnotation("expr:null => null")]
=======
		[ContractAnnotation("expr: null => null; expr: notnull => notnull")]
>>>>>>> 83fa3b3c
		private static Expression TransformInternal([CanBeNull] this Expression expr, [NotNull] Func<Expression, Expression> func)
		{
			if (expr == null)
				return null;

			{
				var ex = func(expr);
				if (ex != expr)
					return ex;
			}

			switch (expr.NodeType)
			{
				case ExpressionType.Add:
				case ExpressionType.AddChecked:
				case ExpressionType.And:
				case ExpressionType.AndAlso:
				case ExpressionType.ArrayIndex:
				case ExpressionType.Assign:
				case ExpressionType.Coalesce:
				case ExpressionType.Divide:
				case ExpressionType.Equal:
				case ExpressionType.ExclusiveOr:
				case ExpressionType.GreaterThan:
				case ExpressionType.GreaterThanOrEqual:
				case ExpressionType.LeftShift:
				case ExpressionType.LessThan:
				case ExpressionType.LessThanOrEqual:
				case ExpressionType.Modulo:
				case ExpressionType.Multiply:
				case ExpressionType.MultiplyChecked:
				case ExpressionType.NotEqual:
				case ExpressionType.Or:
				case ExpressionType.OrElse:
				case ExpressionType.Power:
				case ExpressionType.RightShift:
				case ExpressionType.Subtract:
				case ExpressionType.SubtractChecked:
				case ExpressionType.AddAssign:
				case ExpressionType.AndAssign:
				case ExpressionType.DivideAssign:
				case ExpressionType.ExclusiveOrAssign:
				case ExpressionType.LeftShiftAssign:
				case ExpressionType.ModuloAssign:
				case ExpressionType.MultiplyAssign:
				case ExpressionType.OrAssign:
				case ExpressionType.PowerAssign:
				case ExpressionType.RightShiftAssign:
				case ExpressionType.SubtractAssign:
				case ExpressionType.AddAssignChecked:
				case ExpressionType.MultiplyAssignChecked:
				case ExpressionType.SubtractAssignChecked:
				{
					var e = (BinaryExpression)expr;
					return e.Update(
						TransformInternal(e.Left, func),
						(LambdaExpression)TransformInternal(e.Conversion, func),
						TransformInternal(e.Right, func));
				}

				case ExpressionType.ArrayLength:
				case ExpressionType.Convert:
				case ExpressionType.ConvertChecked:
				case ExpressionType.Negate:
				case ExpressionType.NegateChecked:
				case ExpressionType.Not:
				case ExpressionType.Quote:
				case ExpressionType.TypeAs:
				case ExpressionType.UnaryPlus:
				case ExpressionType.Decrement:
				case ExpressionType.Increment:
				case ExpressionType.IsFalse:
				case ExpressionType.IsTrue:
				case ExpressionType.Throw:
				case ExpressionType.Unbox:
				case ExpressionType.PreIncrementAssign:
				case ExpressionType.PreDecrementAssign:
				case ExpressionType.PostIncrementAssign:
				case ExpressionType.PostDecrementAssign:
				case ExpressionType.OnesComplement:
				{
					var e = (UnaryExpression)expr;
					return e.Update(TransformInternal(e.Operand, func));
				}

				case ExpressionType.Call:
				{
					var e = (MethodCallExpression)expr;
					return e.Update(
						TransformInternal(e.Object, func),
						TransformInternal(e.Arguments, func));
				}

				case ExpressionType.Conditional:
				{
					var e = (ConditionalExpression)expr;
					return e.Update(
						TransformInternal(e.Test, func),
						TransformInternal(e.IfTrue, func),
						TransformInternal(e.IfFalse, func));
				}

				case ExpressionType.Invoke:
				{
					var e = (InvocationExpression)expr;
					return e.Update(
						TransformInternal(e.Expression, func),
						TransformInternal(e.Arguments, func));
				}

				case ExpressionType.Lambda:
				{
					var e = (LambdaExpression)expr;
					var b = TransformInternal(e.Body, func);
					var p = TransformInternal(e.Parameters, func);

					return b != e.Body || !ReferenceEquals(p, e.Parameters) ? Expression.Lambda(expr.Type, b, p.ToArray()) : expr;
				}

				case ExpressionType.ListInit:
				{
					var e = (ListInitExpression)expr;
					return e.Update(
						(NewExpression)TransformInternal(e.NewExpression, func),
						TransformInternal(
							e.Initializers, p =>
							{
								var args = TransformInternal(p.Arguments, func);
								return !ReferenceEquals(args, p.Arguments) ? Expression.ElementInit(p.AddMethod, args) : p;
							}));
				}

				case ExpressionType.MemberAccess:
				{
					var e = (MemberExpression)expr;
					DebugCode.BugIf(e.Expression == null, "e.Expression == null");
					return e.Update(TransformInternal(e.Expression, func));
				}

				case ExpressionType.MemberInit:
				{
					MemberBinding Modify(MemberBinding b)
					{
						switch (b.BindingType)
						{
							case MemberBindingType.Assignment:
							{
								var ma = (MemberAssignment)b;
								return ma.Update(TransformInternal(ma.Expression, func));
							}

							case MemberBindingType.ListBinding:
							{
								var ml = (MemberListBinding)b;
								return ml.Update(TransformInternal(ml.Initializers, p =>
								{
									var args = TransformInternal(p.Arguments, func);
									return !ReferenceEquals(args, p.Arguments) ? Expression.ElementInit(p.AddMethod, args) : p;
								}));
							}

							case MemberBindingType.MemberBinding:
							{
								var mm = (MemberMemberBinding)b;
								return mm.Update(TransformInternal(mm.Bindings, Modify));
							}
						}

						return b;
					}

					var e = (MemberInitExpression)expr;
					return e.Update(
						(NewExpression)TransformInternal(e.NewExpression, func),
						TransformInternal(e.Bindings, Modify));
				}

				case ExpressionType.New:
				{
					var e = (NewExpression)expr;
					return e.Update(TransformInternal(e.Arguments, func));
				}

				case ExpressionType.NewArrayBounds:
				case ExpressionType.NewArrayInit:
				{
					var e = (NewArrayExpression)expr;
					return e.Update(TransformInternal(e.Expressions, func));
				}

				case ExpressionType.TypeEqual:
				case ExpressionType.TypeIs:
				{
					var e = (TypeBinaryExpression)expr;
					return e.Update(TransformInternal(e.Expression, func));
				}

				case ExpressionType.Block:
				{
					var e = (BlockExpression)expr;
					return e.Update(
						TransformInternal(e.Variables, func),
						TransformInternal(e.Expressions, func));
				}

				case ExpressionType.DebugInfo:
				case ExpressionType.Default:
				case ExpressionType.Extension:
				case ExpressionType.Constant:
				case ExpressionType.Parameter:
					return expr;

				case ExpressionType.Dynamic:
				{
					var e = (DynamicExpression)expr;
					return e.Update(TransformInternal(e.Arguments, func));
				}

				case ExpressionType.Goto:
				{
					var e = (GotoExpression)expr;
					return e.Update(e.Target, TransformInternal(e.Value, func));
				}

				case ExpressionType.Index:
				{
					var e = (IndexExpression)expr;
					DebugCode.BugIf(e.Object == null, "e.Object == null");
					return e.Update(
						TransformInternal(e.Object, func),
						TransformInternal(e.Arguments, func));
				}

				case ExpressionType.Label:
				{
					var e = (LabelExpression)expr;
					return e.Update(e.Target, TransformInternal(e.DefaultValue, func));
				}

				case ExpressionType.RuntimeVariables:
				{
					var e = (RuntimeVariablesExpression)expr;
					return e.Update(TransformInternal(e.Variables, func));
				}

				case ExpressionType.Loop:
				{
					var e = (LoopExpression)expr;
					return e.Update(e.BreakLabel, e.ContinueLabel, TransformInternal(e.Body, func));
				}

				case ExpressionType.Switch:
				{
					var e = (SwitchExpression)expr;
					return e.Update(
						TransformInternal(e.SwitchValue, func),
						TransformInternal(
							e.Cases, cs => cs.Update(TransformInternal(cs.TestValues, func), TransformInternal(cs.Body, func))),
						TransformInternal(e.DefaultBody, func));
				}

				case ExpressionType.Try:
				{
					var e = (TryExpression)expr;
					return e.Update(
						TransformInternal(e.Body, func),
						TransformInternal(
							e.Handlers,
							h =>
								h.Update(
									(ParameterExpression)TransformInternal(h.Variable, func), TransformInternal(h.Filter, func),
									TransformInternal(h.Body, func))),
						TransformInternal(e.Finally, func),
						TransformInternal(e.Fault, func));
				}
			}

			throw new InvalidOperationException();
		}
		#endregion

		private static Func<Expression, string> _getDebugView;

		/// <summary>
		/// Gets the DebugView internal property value of provided expression.
		/// </summary>
		/// <param name="expression">Expression to get DebugView.</param>
		/// <returns>DebugView value.</returns>
		public static string GetDebugView([NotNull] this Expression expression)
		{
			Code.NotNull(expression, nameof(expression));

			if (_getDebugView == null)
			{
				var p = Expression.Parameter(typeof(Expression));

				try
				{
					var l = Expression.Lambda<Func<Expression, string>>(
						Expression.PropertyOrField(p, "DebugView"),
						p);

					_getDebugView = l.Compile();
				}
				catch (ArgumentException)
				{
					var l = Expression.Lambda<Func<Expression, string>>(
						Expression.Call(p, InfoOf<Expression>.Method(e => e.ToString())),
						p);

					_getDebugView = l.Compile();
				}
			}

			return _getDebugView(expression);
		}
	}
}

#endif<|MERGE_RESOLUTION|>--- conflicted
+++ resolved
@@ -642,7 +642,7 @@
 
 		#region Find
 		[CanBeNull]
-		private static Expression FindInternal<T>([NotNull] IEnumerable<T> source, [NotNull] Func<T, Expression> func)
+		private static Expression FindInternal<T>(IEnumerable<T> source, Func<T, Expression> func)
 		{
 			foreach (var item in source)
 			{
@@ -655,7 +655,7 @@
 		}
 
 		[CanBeNull]
-		private static Expression FindInternal<T>([NotNull] IEnumerable<T> source, [NotNull] Func<Expression, bool> func)
+		private static Expression FindInternal<T>(IEnumerable<T> source, Func<Expression, bool> func)
 			where T : Expression
 		{
 			foreach (var item in source)
@@ -699,7 +699,7 @@
 		[SuppressMessage("ReSharper", "TailRecursiveCall")]
 		[ContractAnnotation("expr:null => null")]
 		[CanBeNull]
-		private static Expression FindInternal([CanBeNull] this Expression expr, [NotNull] Func<Expression, bool> func)
+		private static Expression FindInternal(this Expression expr, Func<Expression, bool> func)
 		{
 			if (expr == null || func(expr))
 				return expr;
@@ -1057,12 +1057,8 @@
 			return TransformInternal(expr, func);
 		}
 
-<<<<<<< HEAD
 		[CanBeNull]
-		[ContractAnnotation("expr:null => null")]
-=======
 		[ContractAnnotation("expr: null => null; expr: notnull => notnull")]
->>>>>>> 83fa3b3c
 		private static Expression TransformInternal([CanBeNull] this Expression expr, [NotNull] Func<Expression, Expression> func)
 		{
 			if (expr == null)
