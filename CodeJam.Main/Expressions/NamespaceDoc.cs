<<<<<<< HEAD
﻿#if DEBUG
using System;
=======
﻿using System;
>>>>>>> 03a878e1
using System.Linq.Expressions;
using System.Runtime.CompilerServices;

using JetBrains.Annotations;

namespace CodeJam.Expressions
{
	/// <summary>
	/// The <see cref="CodeJam.Expressions"/> namespace contains <see cref="Expression"/> related functionality.
	/// </summary>
	[UsedImplicitly]
	[CompilerGenerated]
	internal class NamespaceDoc
	{}
<<<<<<< HEAD
}
#endif
=======
}
>>>>>>> 03a878e1
<|MERGE_RESOLUTION|>--- conflicted
+++ resolved
@@ -1,9 +1,4 @@
-<<<<<<< HEAD
-﻿#if DEBUG
-using System;
-=======
 ﻿using System;
->>>>>>> 03a878e1
 using System.Linq.Expressions;
 using System.Runtime.CompilerServices;
 
@@ -18,9 +13,4 @@
 	[CompilerGenerated]
 	internal class NamespaceDoc
 	{}
-<<<<<<< HEAD
-}
-#endif
-=======
-}
->>>>>>> 03a878e1
+}