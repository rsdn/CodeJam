﻿//------------------------------------------------------------------------------
// <auto-generated>
//     This code was generated by a tool.
//
//     Changes to this file may cause incorrect behavior and will be lost if
//     the code is regenerated.
// </auto-generated>
//------------------------------------------------------------------------------

<<<<<<< HEAD
#nullable enable

=======
>>>>>>> 5c65cb0b

using static CodeJam.DebugCode;

using System;
using System.Collections.Generic;
using System.ComponentModel;
using System.Diagnostics;
using System.Diagnostics.CodeAnalysis;
using System.Linq;
using System.Runtime.CompilerServices;

using CodeJam.Arithmetic;
using CodeJam.Strings;

using JetBrains.Annotations;

#if NET40_OR_GREATER || TARGETS_NETSTANDARD || TARGETS_NETCOREAPP
using StringEx = System.String;
#else
using StringEx = System.StringEx;
#endif

using static CodeJam.Targeting.MethodImplOptionsEx;
// ReSharper disable BuiltInTypeReferenceStyleForMemberAccess

// ReSharper disable BuiltInTypeReferenceStyleForMemberAccess

namespace CodeJam
{
	using WasNotNull = System.Diagnostics.CodeAnalysis.NotNullAttribute;

	/// <summary>Assertions class.</summary>
	[PublicAPI]
	public static partial class DebugCode
	{
		#region Argument validation
		/// <summary>Ensures that <paramref name="arg"/> != <c>null</c></summary>
		/// <typeparam name="T">Type of the value. Auto-inferred in most cases</typeparam>
		/// <param name="arg">The argument.</param>
		/// <param name="argName">Name of the argument.</param>
		[Conditional(DebugCondition), DebuggerHidden, MethodImpl(AggressiveInlining)]
		[AssertionMethod]
		public static void NotNull<T>(
			[AllowNull, WasNotNull, NoEnumeration] T arg,
			[InvokerParameterName] string argName)
			where T : class
		{
			if (arg == null)
				throw CodeExceptions.ArgumentNull(argName);
		}

		/// <summary>Ensures that <paramref name="arg"/> != <c>null</c></summary>
		/// <typeparam name="T">Type of the value. Auto-inferred in most cases</typeparam>
		/// <param name="arg">The argument.</param>
		/// <param name="argName">Name of the argument.</param>
		/// <remarks>
		/// This version enables not-null assertions for generic methods without
		/// <code>where T : class</code> constraint.
		/// </remarks>
		[EditorBrowsable(EditorBrowsableState.Advanced)]
		[Conditional(DebugCondition), DebuggerHidden, MethodImpl(AggressiveInlining)]
		[AssertionMethod]
		public static void GenericNotNull<T>(
			[AllowNull, WasNotNull, NoEnumeration] T arg,
			[InvokerParameterName] string argName)
		{
			if (arg == null)
				throw CodeExceptions.ArgumentNull(argName);
		}

		/// <summary>Ensures that <paramref name="arg" /> != <see cref="Guid.Empty" />.</summary>
		/// <param name="arg">The argument.</param>
		/// <param name="argName">The name of the argument.</param>
		[Conditional(DebugCondition), DebuggerHidden, MethodImpl(AggressiveInlining)]
		[AssertionMethod]
		public static void NotDefault(Guid arg, [InvokerParameterName] string argName)
		{
			if (arg == Guid.Empty)
				throw CodeExceptions.ArgumentDefault(argName, typeof(Guid));
		}

		/// <summary>Ensures that <paramref name="arg"/> != default(<typeparamref name="T"/>)</summary>
		/// <typeparam name="T">Type of the value. Auto-inferred in most cases</typeparam>
		/// <param name="arg">The argument.</param>
		/// <param name="argName">Name of the argument.</param>
		/// <remarks>
		/// This version enables not-default assertions for generic methods
		/// </remarks>
		[EditorBrowsable(EditorBrowsableState.Advanced)]
		[Conditional(DebugCondition), DebuggerHidden, MethodImpl(AggressiveInlining)]
		[AssertionMethod]
		public static void GenericNotDefault<T>(
			[NoEnumeration, AllowNull] T arg,
			[JetBrains.Annotations.NotNull, InvokerParameterName] string argName)
		{
			if (Operators<T>.AreEqual(arg, default))
				throw CodeExceptions.ArgumentDefault(argName, typeof(T));
		}

		/// <summary>Ensures that <paramref name="arg"/> != <c>null</c></summary>
		/// <typeparam name="T">Type of the value. Auto-inferred in most cases</typeparam>
		/// <param name="arg">The argument.</param>
		/// <param name="argName">Name of the argument.</param>
		[Conditional(DebugCondition), DebuggerHidden, MethodImpl(AggressiveInlining)]
		[AssertionMethod]
		public static void NotNull<T>(
			[WasNotNull] T? arg,
			[InvokerParameterName] string argName) where T : struct
		{
			if (arg == null)
				throw CodeExceptions.ArgumentNull(argName);
		}

		/// <summary>
		/// Ensures that supplied enumerable is not null nor empty.
		/// </summary>
		/// <typeparam name="T">Type of item.</typeparam>
		/// <param name="arg">Enumerable.</param>
		/// <param name="argName">Name of the argument.</param>
		[Conditional(DebugCondition), DebuggerHidden, MethodImpl(AggressiveInlining)]
		[AssertionMethod]
		public static void NotNullNorEmpty<T>(
			[AllowNull, WasNotNull, InstantHandle] IEnumerable<T> arg,
			[InvokerParameterName] string argName)
		{
			if (arg == null)
				throw CodeExceptions.ArgumentNull(argName);
			if (!arg.Any())
				throw CodeExceptions.ArgumentEmpty(argName);
		}

		/// <summary>
		/// Ensures that supplied collection is not null nor empty.
		/// </summary>
		/// <typeparam name="T">Type of item.</typeparam>
		/// <param name="arg">Collection.</param>
		/// <param name="argName">Name of the argument.</param>
		[Conditional(DebugCondition), DebuggerHidden, MethodImpl(AggressiveInlining)]
		[AssertionMethod]
		public static void NotNullNorEmpty<T>(
			[AllowNull, WasNotNull] ICollection<T> arg,
			[InvokerParameterName] string argName)
		{
			if (arg == null)
				throw CodeExceptions.ArgumentNull(argName);
			if (arg.Count == 0)
				throw CodeExceptions.ArgumentEmpty(argName);
		}

		/// <summary>
		/// Ensures that supplied array is not null nor empty.
		/// </summary>
		/// <typeparam name="T">Type of item.</typeparam>
		/// <param name="arg">Array.</param>
		/// <param name="argName">Name of the argument.</param>
		[Conditional(DebugCondition), DebuggerHidden, MethodImpl(AggressiveInlining)]
		[AssertionMethod]
		public static void NotNullNorEmpty<T>(
			[AllowNull, WasNotNull] T[] arg,
			[InvokerParameterName] string argName)
		{
			if (arg == null)
				throw CodeExceptions.ArgumentNull(argName);
			if (arg.Length == 0)
				throw CodeExceptions.ArgumentEmpty(argName);
		}

		/// <summary>Ensures that <paramref name="arg"/> is not null nor empty</summary>
		/// <param name="arg">The argument.</param>
		/// <param name="argName">Name of the argument.</param>
		[Conditional(DebugCondition), DebuggerHidden, MethodImpl(AggressiveInlining)]
		[AssertionMethod]
		public static void NotNullNorEmpty(
			[AllowNull, WasNotNull] string arg,
			[InvokerParameterName] string argName)
		{
			if (arg.IsNullOrEmpty())
				throw CodeExceptions.ArgumentNullOrEmpty(argName);
		}

		/// <summary>Ensures that <paramref name="arg"/> is not null nor white space</summary>
		/// <param name="arg">The argument.</param>
		/// <param name="argName">Name of the argument.</param>
		[Conditional(DebugCondition), DebuggerHidden, MethodImpl(AggressiveInlining)]
		[AssertionMethod]
		public static void NotNullNorWhiteSpace(
			[AllowNull, WasNotNull] string arg,
			[InvokerParameterName] string argName)
		{
			if (arg.IsNullOrWhiteSpace())
				throw CodeExceptions.ArgumentNullOrWhiteSpace(argName);
		}

		/// <summary>Ensures that <paramref name="arg"/> and its all items != <c>null</c></summary>
		/// <typeparam name="T">Type of the value. Auto-inferred in most cases</typeparam>
		/// <param name="arg">The argument.</param>
		/// <param name="argName">Name of the argument.</param>
		[Conditional(DebugCondition), DebuggerHidden, MethodImpl(AggressiveInlining)]
		[AssertionMethod]
		public static void NotNullAndItemNotNull<T>(
			[AllowNull, WasNotNull, InstantHandle] IEnumerable<T> arg,
			[InvokerParameterName] string argName) where T : class
		{
			if (arg == null)
				throw CodeExceptions.ArgumentNull(argName);
			ItemNotNull(arg, argName);
		}

		/// <summary>Ensures that all items in <paramref name="arg"/> != <c>null</c></summary>
		/// <typeparam name="T">Type of the value. Auto-inferred in most cases</typeparam>
		/// <param name="arg">The argument.</param>
		/// <param name="argName">Name of the argument.</param>
		[Conditional(DebugCondition), DebuggerHidden, MethodImpl(AggressiveInlining)]
		[AssertionMethod]
		public static void ItemNotNull<T>(
			[InstantHandle] IEnumerable<T> arg,
			[InvokerParameterName] string argName) where T : class
		{
			foreach (var item in arg)
				if (item == null)
					throw CodeExceptions.ArgumentItemNull(argName);
		}

		/// <summary>Assertion for the argument value</summary>
		/// <param name="condition">The condition to check</param>
		/// <param name="argName">Name of the argument.</param>
		/// <param name="message">The message.</param>
		[Conditional(DebugCondition), DebuggerHidden, MethodImpl(AggressiveInlining)]
		[AssertionMethod]
		public static void AssertArgument(
			[DoesNotReturnIf(false)] bool condition,
			[InvokerParameterName] string argName,
			string message)
		{
			if (!condition)
				throw CodeExceptions.Argument(argName, message);
		}

		/// <summary>Assertion for the argument value</summary>
		/// <param name="condition">The condition to check</param>
		/// <param name="argName">Name of the argument.</param>
		/// <param name="messageFormat">The message format.</param>
		/// <param name="args">The arguments.</param>
		[Conditional(DebugCondition), DebuggerHidden, MethodImpl(AggressiveInlining)]
		[AssertionMethod, StringFormatMethod("messageFormat")]
		public static void AssertArgument(
			[DoesNotReturnIf(false)] bool condition,
			[InvokerParameterName] string argName,
			string messageFormat,
			params object[]? args)
		{
			if (!condition)
				throw CodeExceptions.Argument(argName, messageFormat, args);
		}
		#endregion

		#region Argument validation - in range
		/// <summary>Assertion for the argument in range</summary>
		/// <param name="value">The value.</param>
		/// <param name="argName">Name of the argument.</param>
		/// <param name="fromValue">From value (inclusive).</param>
		/// <param name="toValue">To value (inclusive).</param>
		[Conditional(DebugCondition), DebuggerHidden, MethodImpl(AggressiveInlining)]
		[AssertionMethod]
		public static void InRange(
			int value,
			[InvokerParameterName] string argName,
			int fromValue,
			int toValue)
		{
			if (value < fromValue || value > toValue)
				throw CodeExceptions.ArgumentOutOfRange(argName, value, fromValue, toValue);
		}

		/// <summary>Assertion for the argument in range</summary>
		/// <param name="value">The value.</param>
		/// <param name="argName">Name of the argument.</param>
		/// <param name="fromValue">From value (inclusive).</param>
		/// <param name="toValue">To value (inclusive).</param>
		[Conditional(DebugCondition), DebuggerHidden, MethodImpl(AggressiveInlining)]
		[AssertionMethod]
		public static void InRange(
			double value,
			[InvokerParameterName] string argName,
			double fromValue,
			double toValue)
		{
			// DONTTOUCH: handles the NaN values
			if (!(value >= fromValue && value <= toValue))
				throw CodeExceptions.ArgumentOutOfRange(argName, value, fromValue, toValue);
		}

		/// <summary>Assertion for the argument in range</summary>
		/// <typeparam name="T">Type of the value</typeparam>
		/// <param name="value">The value.</param>
		/// <param name="argName">Name of the argument.</param>
		/// <param name="fromValue">From value (inclusive).</param>
		/// <param name="toValue">To value (inclusive).</param>
		[Conditional(DebugCondition), DebuggerHidden, MethodImpl(AggressiveInlining)]
		[AssertionMethod]
		public static void InRange<T>(
			[DisallowNull] T value,
			[DisallowNull, InvokerParameterName] string argName,
			[DisallowNull] T fromValue,
			[DisallowNull] T toValue)
		{
			// DONTTOUCH: handles the NaN values
			if (!(Operators<T>.GreaterThanOrEqual(value, fromValue) && Operators<T>.LessThanOrEqual(value, toValue)))
				throw CodeExceptions.ArgumentOutOfRange(argName, value, fromValue, toValue);
		}

		#endregion

		#region Argument validation - valid count
		/// <summary>Asserts if the passed value is not a valid count.</summary>
		/// <param name="count">The count value.</param>
		/// <param name="argName">The name of the argument.</param>
		[Conditional(DebugCondition), DebuggerHidden, MethodImpl(AggressiveInlining)]
		[AssertionMethod]
<<<<<<< HEAD
		public static void ValidCount(int count, [InvokerParameterName] string argName) =>
=======
		public static void ValidCount([NonNegativeValue] int count, [NotNull, InvokerParameterName] string argName) =>
>>>>>>> 5c65cb0b
			InRange(count, argName, 0, int.MaxValue);

		/// <summary>Asserts if the passed value is not a valid count.</summary>
		/// <param name="count">The count value.</param>
		/// <param name="argName">The name of the argument.</param>
		/// <param name="length">The length.</param>
		[Conditional(DebugCondition), DebuggerHidden, MethodImpl(AggressiveInlining)]
		[AssertionMethod]
		public static void ValidCount(
<<<<<<< HEAD
			int count,
			[InvokerParameterName] string argName,
			int length) =>
=======
			[NonNegativeValue] int count,
			[NotNull, InvokerParameterName] string argName,
			[NonNegativeValue] int length) =>
>>>>>>> 5c65cb0b
			InRange(count, argName, 0, length);
		#endregion

		#region Argument validation - valid index
		/// <summary>Assertion for index in range</summary>
		/// <param name="index">The index.</param>
		/// <param name="argName">Name of the argument.</param>
		[Conditional(DebugCondition), DebuggerHidden, MethodImpl(AggressiveInlining)]
		[AssertionMethod]
		public static void ValidIndex(
			int index,
			[InvokerParameterName] string argName)
		{
			if (index < 0)
				throw CodeExceptions.IndexOutOfRange(argName, index, 0, int.MaxValue);
		}

		/// <summary>Assertion for index in range</summary>
		/// <param name="index">The index.</param>
		/// <param name="argName">Name of the argument.</param>
		/// <param name="length">The length.</param>
		[Conditional(DebugCondition), DebuggerHidden, MethodImpl(AggressiveInlining)]
		[AssertionMethod]
		public static void ValidIndex(
			int index,
<<<<<<< HEAD
			[InvokerParameterName] string argName,
			int length)
=======
			[NotNull, InvokerParameterName] string argName,
			[NonNegativeValue] int length)
>>>>>>> 5c65cb0b
		{
			if (index < 0 || index >= length)
				throw CodeExceptions.IndexOutOfRange(argName, index, 0, length);
		}

		/// <summary>Assertion for from-to index pair</summary>
		/// <param name="fromIndex">From index.</param>
		/// <param name="fromIndexName">Name of from index.</param>
		/// <param name="toIndex">To index.</param>
		/// <param name="toIndexName">Name of to index.</param>
		/// <param name="length">The length.</param>
		[Conditional(DebugCondition), DebuggerHidden, MethodImpl(AggressiveInlining)]
		[AssertionMethod]
		public static void ValidIndexPair(
			int fromIndex,
<<<<<<< HEAD
			[InvokerParameterName] string fromIndexName,
			int toIndex,
			[InvokerParameterName] string toIndexName,
			int length)
=======
			[NotNull, InvokerParameterName] string fromIndexName,
			[NonNegativeValue] int toIndex,
			[NotNull, InvokerParameterName] string toIndexName,
			[NonNegativeValue] int length)
>>>>>>> 5c65cb0b
		{
			ValidIndex(fromIndex, fromIndexName, length);

			if (toIndex < fromIndex || toIndex >= length)
				throw CodeExceptions.IndexOutOfRange(toIndexName, toIndex, fromIndex, length);
		}

		/// <summary>Assertion for startIndex-count pair</summary>
		/// <param name="startIndex">The start index.</param>
		/// <param name="startIndexName">Start name of the index.</param>
		/// <param name="count">The count.</param>
		/// <param name="countName">Name of the count.</param>
		/// <param name="length">The length.</param>
		[Conditional(DebugCondition), DebuggerHidden, MethodImpl(AggressiveInlining)]
		[AssertionMethod]
		public static void ValidIndexAndCount(
<<<<<<< HEAD
			int startIndex,
			[InvokerParameterName] string startIndexName,
			int count,
			[InvokerParameterName] string countName,
			int length)
=======
			[NonNegativeValue] int startIndex,
			[NotNull, InvokerParameterName] string startIndexName,
			[NonNegativeValue] int count,
			[NotNull, InvokerParameterName] string countName,
			[NonNegativeValue] int length)
>>>>>>> 5c65cb0b
		{
			ValidIndex(startIndex, startIndexName, length);

			InRange(count, countName, 0, length - startIndex);
		}
		#endregion

		#region State validation
		/// <summary>State assertion</summary>
		/// <param name="condition">The condition to check</param>
		/// <param name="message">The message.</param>
		[Conditional(DebugCondition), DebuggerHidden, MethodImpl(AggressiveInlining)]
		[AssertionMethod]
		public static void AssertState(
			[DoesNotReturnIf(false)] bool condition,
			string message)
		{
			if (!condition)
				throw CodeExceptions.InvalidOperation(message);
		}

		/// <summary>State assertion</summary>
		/// <param name="condition">The condition to check</param>
		/// <param name="messageFormat">The message format.</param>
		/// <param name="args">The arguments.</param>
		[Conditional(DebugCondition), DebuggerHidden, MethodImpl(AggressiveInlining)]
		[AssertionMethod, StringFormatMethod("messageFormat")]
		public static void AssertState(
			[DoesNotReturnIf(false)] bool condition,
			string messageFormat,
			params object[]? args)
		{
			if (!condition)
				throw CodeExceptions.InvalidOperation(messageFormat, args);
		}
		#endregion

		#region Code consistency validation
		/// <summary>Asserts if the given condition is satisfied.</summary>
		/// <param name="condition">The condition to check.</param>
		/// <param name="message">The message.</param>
		[Conditional(DebugCondition), DebuggerHidden, MethodImpl(AggressiveInlining)]
		[AssertionMethod]
		[ContractAnnotation("condition: true => halt")]
		public static void BugIf(
			[DoesNotReturnIf(true)] bool condition,
			string message)
		{
			if (condition)
				throw CodeExceptions.InvalidOperation(message);
		}

		/// <summary>Asserts if the given condition is satisfied.</summary>
		/// <param name="condition">The condition to check.</param>
		/// <param name="messageFormat">The message format.</param>
		/// <param name="args">The arguments.</param>
		[Conditional(DebugCondition), DebuggerHidden, MethodImpl(AggressiveInlining)]
		[AssertionMethod, StringFormatMethod("messageFormat")]
		public static void BugIf(
			[DoesNotReturnIf(true)] bool condition,
			string messageFormat,
			params object[]? args)
		{
			if (condition)
				throw CodeExceptions.InvalidOperation(messageFormat, args);
		}
		#endregion
	}
}<|MERGE_RESOLUTION|>--- conflicted
+++ resolved
@@ -7,11 +7,8 @@
 // </auto-generated>
 //------------------------------------------------------------------------------
 
-<<<<<<< HEAD
 #nullable enable
 
-=======
->>>>>>> 5c65cb0b
 
 using static CodeJam.DebugCode;
 
@@ -35,7 +32,6 @@
 #endif
 
 using static CodeJam.Targeting.MethodImplOptionsEx;
-// ReSharper disable BuiltInTypeReferenceStyleForMemberAccess
 
 // ReSharper disable BuiltInTypeReferenceStyleForMemberAccess
 
@@ -331,11 +327,7 @@
 		/// <param name="argName">The name of the argument.</param>
 		[Conditional(DebugCondition), DebuggerHidden, MethodImpl(AggressiveInlining)]
 		[AssertionMethod]
-<<<<<<< HEAD
 		public static void ValidCount(int count, [InvokerParameterName] string argName) =>
-=======
-		public static void ValidCount([NonNegativeValue] int count, [NotNull, InvokerParameterName] string argName) =>
->>>>>>> 5c65cb0b
 			InRange(count, argName, 0, int.MaxValue);
 
 		/// <summary>Asserts if the passed value is not a valid count.</summary>
@@ -345,15 +337,9 @@
 		[Conditional(DebugCondition), DebuggerHidden, MethodImpl(AggressiveInlining)]
 		[AssertionMethod]
 		public static void ValidCount(
-<<<<<<< HEAD
 			int count,
 			[InvokerParameterName] string argName,
 			int length) =>
-=======
-			[NonNegativeValue] int count,
-			[NotNull, InvokerParameterName] string argName,
-			[NonNegativeValue] int length) =>
->>>>>>> 5c65cb0b
 			InRange(count, argName, 0, length);
 		#endregion
 
@@ -379,13 +365,8 @@
 		[AssertionMethod]
 		public static void ValidIndex(
 			int index,
-<<<<<<< HEAD
 			[InvokerParameterName] string argName,
 			int length)
-=======
-			[NotNull, InvokerParameterName] string argName,
-			[NonNegativeValue] int length)
->>>>>>> 5c65cb0b
 		{
 			if (index < 0 || index >= length)
 				throw CodeExceptions.IndexOutOfRange(argName, index, 0, length);
@@ -401,17 +382,10 @@
 		[AssertionMethod]
 		public static void ValidIndexPair(
 			int fromIndex,
-<<<<<<< HEAD
 			[InvokerParameterName] string fromIndexName,
 			int toIndex,
 			[InvokerParameterName] string toIndexName,
 			int length)
-=======
-			[NotNull, InvokerParameterName] string fromIndexName,
-			[NonNegativeValue] int toIndex,
-			[NotNull, InvokerParameterName] string toIndexName,
-			[NonNegativeValue] int length)
->>>>>>> 5c65cb0b
 		{
 			ValidIndex(fromIndex, fromIndexName, length);
 
@@ -428,19 +402,11 @@
 		[Conditional(DebugCondition), DebuggerHidden, MethodImpl(AggressiveInlining)]
 		[AssertionMethod]
 		public static void ValidIndexAndCount(
-<<<<<<< HEAD
 			int startIndex,
 			[InvokerParameterName] string startIndexName,
 			int count,
 			[InvokerParameterName] string countName,
 			int length)
-=======
-			[NonNegativeValue] int startIndex,
-			[NotNull, InvokerParameterName] string startIndexName,
-			[NonNegativeValue] int count,
-			[NotNull, InvokerParameterName] string countName,
-			[NonNegativeValue] int length)
->>>>>>> 5c65cb0b
 		{
 			ValidIndex(startIndex, startIndexName, length);
 
